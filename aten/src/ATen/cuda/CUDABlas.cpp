--- conflicted
+++ resolved
@@ -533,7 +533,20 @@
 #endif
 }
 
-<<<<<<< HEAD
+template <>
+void vdot<c10::complex<float>>(CUDABLAS_DOT_ARGTYPES(c10::complex<float>)) {
+  TORCH_CUDABLAS_CHECK(cublasCdotc(handle, n, reinterpret_cast<const cuComplex*>(x),
+                                   incx, reinterpret_cast<const cuComplex*>(y), incy,
+                                   reinterpret_cast<cuComplex*>(result)));
+}
+
+template <>
+void vdot<c10::complex<double>>(CUDABLAS_DOT_ARGTYPES(c10::complex<double>)) {
+  TORCH_CUDABLAS_CHECK(cublasZdotc(handle, n, reinterpret_cast<const cuDoubleComplex*>(x),
+                                   incx, reinterpret_cast<const cuDoubleComplex*>(y), incy,
+                                   reinterpret_cast<cuDoubleComplex*>(result)));
+}
+
 // This guards blocks use of getrfBatched and getriBatched on platforms other than cuda
 #ifdef CUDART_VERSION
 
@@ -571,22 +584,6 @@
 
 #endif // CUDART_VERSION
 
-=======
-template <>
-void vdot<c10::complex<float>>(CUDABLAS_DOT_ARGTYPES(c10::complex<float>)) {
-  TORCH_CUDABLAS_CHECK(cublasCdotc(handle, n, reinterpret_cast<const cuComplex*>(x),
-                                   incx, reinterpret_cast<const cuComplex*>(y), incy,
-                                   reinterpret_cast<cuComplex*>(result)));
-}
-
-template <>
-void vdot<c10::complex<double>>(CUDABLAS_DOT_ARGTYPES(c10::complex<double>)) {
-  TORCH_CUDABLAS_CHECK(cublasZdotc(handle, n, reinterpret_cast<const cuDoubleComplex*>(x),
-                                   incx, reinterpret_cast<const cuDoubleComplex*>(y), incy,
-                                   reinterpret_cast<cuDoubleComplex*>(result)));
-}
-
->>>>>>> 71510c60
 } // namespace blas
 } // namespace cuda
 } // namespace at