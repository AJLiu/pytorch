import torch
import unittest
import operator
import numbers
import pickle
import copy
from pathlib import Path
from torch.fx import symbolic_trace, Proxy, Node, GraphModule, Tracer, Graph
from torch.fx.experimental import GraphManipulation

from torch.fx.proxy import TraceError

from fx.quantization import Quantizer

from typing import Any, Callable, Dict, Optional, Tuple, Union
from torch.testing._internal.common_utils import run_tests, TEST_WITH_ROCM, IS_WINDOWS, IS_SANDCASTLE, IS_MACOS
from torch.testing._internal.jit_utils import JitTestCase

try:
    from torchvision.models import resnet18
    HAS_TORCHVISION = True
except ImportError:
    HAS_TORCHVISION = False
skipIfNoTorchVision = unittest.skipIf(not HAS_TORCHVISION, "no torchvision")

class SimpleTest(torch.nn.Module):
    def forward(self, x):
        return torch.relu(x + 3.0)

class TestFX(JitTestCase):
    def checkGraphModule(self, m: torch.nn.Module, args, kwargs=None):
        """Check that an nn.Module's results match the GraphModule version
        for a given set of args/kwargs.
        """
        kwargs = kwargs if kwargs else {}
        ref_outs = m(*args, **kwargs)
        gm = symbolic_trace(m)
        gm.graph.lint(gm)
        test_outs = gm(*args, **kwargs)
        self.assertEqual(ref_outs, test_outs)

    def test_graph_module(self):
        class MySub(torch.nn.Module):
            def __init__(self):
                super().__init__()
                self.w = torch.nn.Parameter(torch.rand(4, 3))

            def forward(self, x):
                return self.w + x

        class MyModule(torch.nn.Module):
            def __init__(self):
                super().__init__()
                self.lin = torch.nn.Linear(4, 3)
                self.sub_mod = MySub()
                self.w = torch.nn.Parameter(torch.rand(3))

            def forward(self, A, B, c):
                t = torch.sigmoid(A) + self.lin(c)
                return self.sub_mod(t.data + self.w + t + 1 - A + B // A + -A + A.add(B, alpha=3))

        m = MyModule()
        gm = symbolic_trace(m)

        ms = torch.jit.script(gm)

        class M2(torch.nn.Module):
            def forward(self, A):
                m, idx = torch.max(A, 0)
                return m + 1, idx + 1

        m2 = M2()
        gm2 = symbolic_trace(m2)

        class T(torch.nn.Module):

            def forward(self, A, b=4, *args, c=5, **kwargs):
                x = A + 1 + args[0] + kwargs['3']
                return x

        t = T()
        symbolic_trace(t)

    def test_args_kwargs(self):
        class T(torch.nn.Module):
            def forward(self, *args, **kwargs):
                x = args[0] + kwargs['foo']
                return x

        t = T()
        self.checkGraphModule(t, (torch.rand(1), torch.rand(1)), {'foo': torch.rand(1)})

    def test_fx_shifts(self):
        class MyModule(torch.nn.Module):
            def forward(self, x):
                return x << 3, x >> 3

        input = torch.LongTensor(10).random_(0, 1024)

        m = MyModule()
        self.checkGraphModule(m, (input,))

    def test_dict(self):
        class MyDictMod(torch.nn.Module):
            def forward(self, d):
                return d['3'].relu(), {'4' : d['3'].neg()}

        input_dict = {'3': torch.rand(3, 4)}
        m = MyDictMod()

        self.checkGraphModule(m, (input_dict,))

    def test_disallow_override(self):
        # Custom delegate to disallow in-place tensor operations
        class NoMutableCallTracer(Tracer):
            def create_node(self, kind : str, target : Union[str, Callable],
                            args : Tuple[Any], kwargs : Dict[str, Any], name : Optional[str] = None) -> Node:
                name = target if isinstance(target, str) else torch.typename(target)
                if name[-1] == '_':
                    raise RuntimeError('In-place operations are not supported')
                return super().create_node(kind, target, args, kwargs, name)

        # Test method
        class MyInplaceMod(torch.nn.Module):
            def forward(self, x):
                x.add_(3.0)
                return x

        m = MyInplaceMod()

        with self.assertRaisesRegex(RuntimeError, 'In-place operations'):
            NoMutableCallTracer().trace(m)

        # Test free function
        class MyInplaceMod2(torch.nn.Module):
            def forward(self, x):
                torch.log_(x)
                return x
        m2 = MyInplaceMod2()
        with self.assertRaisesRegex(RuntimeError, 'In-place operations'):
            NoMutableCallTracer().trace(m2)

        # Test symbolic node as an arg
        class MyInplaceMod3(torch.nn.Module):
            def forward(self, x):
                y = torch.ones(3, 4)
                y.add_(x)
                return x
        m3 = MyInplaceMod3()
        with self.assertRaisesRegex(RuntimeError, 'In-place operations'):
            NoMutableCallTracer().trace(m3)

    def test_leaf_module(self):
        # Custom delegate to make it so that there are no leaf modules, everything
        # should get traced through
        class NoLeafModulesTracer(Tracer):
            def is_leaf_module(self, m, qualname):
                return False

        class MyReluMod(torch.nn.Module):
            def __init__(self):
                super().__init__()
                self.relu = torch.nn.ReLU()

            def forward(self, x):
                return self.relu(x)

        mrm = MyReluMod()
        sym = NoLeafModulesTracer().trace(mrm)
        for node in sym.graph.nodes:
            self.assertNotEqual(node.op, 'call_module')
        sym.graph.lint(sym)

    def test_graph_edit_with_proxy(self):
        class M(torch.nn.Module):
            def forward(self, a, b):
                return a + b
        m = M()
        g = symbolic_trace(m).graph
        new_g = torch.fx.Graph()
        new_g.graph_copy(g)
        t = Proxy(new_g.nodes[-1])
        # test that we can use proxy objects to generate more graph code later for things that do not need to work with modules.
        new_g.output((t + t).node)
        gm = GraphModule(m, new_g)
        gm.graph.lint(gm)
        self.assertEqual(gm(3, 4), 14)

    @skipIfNoTorchVision
    def test_resnet(self):
        resnet = resnet18()
        resnet.train()

        res_graph = symbolic_trace(resnet)
        res_script = torch.jit.script(res_graph)

        ip = torch.rand(1, 3, 224, 224)

        a = resnet(ip)
        b = res_graph(ip)
        c = res_script(ip)
        self.assertEqual(a, b)
        self.assertEqual(a, c)

        quantizer = Quantizer(res_graph)

        for i in range(10):
            quantizer.observe((torch.rand(1, 3, 224, 224),))

        qgraph = quantizer.quantize()
        qgraph.graph.lint(qgraph)
        qgraph_script = torch.jit.script(qgraph)

        d = qgraph(ip)
        e = qgraph_script(ip)

        assert (a - d).abs().max() < 2
        self.assertEqual(d, e)

    def test_unpack(self):
        class M(torch.nn.Module):
            def forward(self, a, b):
                c, d = a
                return c + d + b

        a = (torch.rand(1), torch.rand(1))
        b = torch.rand(1)
        m = M()
        self.checkGraphModule(m, (a, b))

    def test_native_callable(self):
        if TEST_WITH_ROCM or IS_SANDCASTLE or IS_WINDOWS or IS_MACOS:
            raise unittest.SkipTest("non-portable load_library call used in test")
        torch_root = Path(__file__).resolve().parent.parent
        p = torch_root / 'build' / 'lib' / 'libtorchbind_test.so'
        torch.ops.load_library(str(p))
        # This test exercises the case where we use FX to translate from Python
        # code to some native callable object
        #
        # For the purposes of testing, we use ElementwiseInterpreter defined
        # in test_custom_class.cpp.
        #
        # We test that we can
        # 1) Construct a native callable from FX IR
        # 2) Construct a drop-in replacement module that delegates to the
        #    native callable rather than the original code
        # 3) Run both the original code and native callable wrapper with
        #    equivalent results
        # 4) TorchScript compile the native callable wrapper and confirm
        #    equivalent results with the reference
        # 5) TorchScript serialize and deserialize the native callable
        #    and confirm equivalent results with the reference

        # We use this simple Module as a reference computation
        class MySimpleMod(torch.nn.Module):
            def forward(self, x):
                return 3.0 * x + x

        msm = MySimpleMod()

        # This is what a lowering pass might look like: a function that takes
        # a valid nn.Module, symbolically traces it, lowers the Module to some
        # representation, and wraps that representation up into another
        # nn.Module instance that handles dispatch to the compiled/lowered code.
        def lower_to_elementwise_interpreter(orig_mod : torch.nn.Module) -> torch.nn.Module:
            # ===== Stage 1: Symbolic trace the module =====
            mod = symbolic_trace(orig_mod)

            # ===== Stage 2: Lower GraphModule representation to the C++
            #       interpreter's instruction format ======
            instructions = []
            constant_idx = 0
            constants = {}
            fn_input_names = []

            target_to_name = {
                operator.add : "add",
                operator.mul : "mul"
            }

            # For each instruction, create a triple
            # (instruction_name : str, inputs : List[str], output : str)
            # to feed into the C++ interpreter
            for n in mod.graph.nodes:
                target, args, out_name = n.target, n.args, n.name
                assert len(n.kwargs) == 0, "kwargs currently not supported"

                if n.op == 'placeholder':
                    # Placeholders specify function argument names. Save these
                    # for later when we generate the wrapper GraphModule
                    fn_input_names.append(target)
                elif n.op == 'call_function':
                    assert target in target_to_name, "Unsupported call target " + target
                    arg_names = []
                    for arg in args:
                        if not isinstance(arg, Node):
                            # Pull out constants. These constants will later be
                            # fed to the interpreter C++ object via add_constant()
                            arg_name = f'constant_{constant_idx}'
                            constants[arg_name] = torch.Tensor(
                                [arg] if isinstance(arg, numbers.Number) else arg)
                            arg_names.append(arg_name)
                            constant_idx += 1
                        else:
                            arg_names.append(arg.name)
                    instructions.append((target_to_name[target], arg_names, out_name))

                else:
                    raise RuntimeError('Unsupported opcode' + n.op)

            interpreter = torch.classes._TorchScriptTesting._ElementwiseInterpreter()
            # Load constants
            for k, v in constants.items():
                interpreter.add_constant(k, v)
            # Specify names for positional input arguments
            interpreter.set_input_names(fn_input_names)
            # Load instructions
            interpreter.set_instructions(instructions)
            # Specify name for single output
            interpreter.set_output_name(mod.graph.result.name)

            # ===== Stage 3: Create a wrapper GraphModule around the interpreter =====
            class WrapperModule(torch.nn.Module):
                def __init__(self, interpreter):
                    super().__init__()
                    self.interpreter = interpreter

            wrapper = WrapperModule(interpreter)

            # Create a graph that: 1) Takes function arguments 2) Invokes the interpreter
            # 3) Returns the speficied return value

            # FIXME: The following code could be greatly simplified by symbolic_trace'ing
            # the wrapper with a Tracer that considers the Wrapper instance a root
            # module, however, I can't get `__call__` exposed on TorchBind classes
            # without it messing up Python `hasattr` for some reason. More digging
            # into CPython's implementation of hasattr is probably in order...

            graph = torch.fx.Graph()
            # Add placeholders for fn inputs
            placeholder_nodes = []
            for name in fn_input_names:
                placeholder_nodes.append(graph.create_node('placeholder', name))

            # Get the interpreter object
            interpreter_node = graph.create_node('get_attr', 'interpreter')

            # Add a node to call the interpreter instance
            output_node = graph.create_node(
                op='call_method', target='__call__', args=(interpreter_node, placeholder_nodes))

            # Register output
            graph.output(output_node)

            graph.lint(wrapper)

            # Return final GraphModule!!!
            return GraphModule(wrapper, graph)


        # Lower GraphModule to C++ interpreter
        lowered = lower_to_elementwise_interpreter(msm)

        # Compare correctness with original module
        x = torch.rand(3, 4)
        ref_out = msm(x)
        test_out = lowered(x)
        torch.testing.assert_allclose(test_out, ref_out)

        # Test TorchScript compilation
        scripted_lowered = torch.jit.script(lowered)
        script_out = scripted_lowered(x)
        torch.testing.assert_allclose(script_out, ref_out)

        # Test TorchScript ser/de
        import_copy = self.getExportImportCopy(scripted_lowered)
        imported_out = import_copy(x)
        torch.testing.assert_allclose(imported_out, ref_out)

    def test_reserved_getattr(self):
        """Ensure that we do not name any nodes with a reserved builtin like `getattr`"""
        class M(torch.nn.Module):
            def forward(self, a):
                return a.foo.bar.baz

        m = M()
        m_g = symbolic_trace(m)
        m_g.graph.lint(m_g)
        for node in m_g.graph.nodes:
            self.assertTrue(node.name != "getattr")

    def test_node_tagging(self):
        class TaggingTracer(Tracer):
            def create_node(self, kind : str, target : Union[str, Callable],
                            args : Tuple[Any], kwargs : Dict[str, Any], name : Optional[str] = None) -> Node:
                n = super().create_node(kind, target, args, kwargs, name)
                n.tag = 'foo'
                return n

        class M(torch.nn.Module):
            def forward(self, a, b):
                return a + b

        m = M()
        g = TaggingTracer().trace(m).graph
        g.lint(m)
        for n in g.nodes:
            self.assertTrue(hasattr(n, 'tag'))
            self.assertEqual(n.tag, 'foo')

    def test_tensor_attribute(self):
        class TensorAttribute(torch.nn.Module):
            def __init__(self):
                super().__init__()
                self.tensor = torch.rand(3, 4)

            def forward(self, x):
                return torch.nn.functional.linear(x, self.tensor)

        ta = TensorAttribute()
        traced = symbolic_trace(ta)
        traced(torch.rand(4, 4))

        class WrapperForQualname(torch.nn.Module):
            def __init__(self):
                super().__init__()
                self.ta = TensorAttribute()

            def forward(self, x):
                return torch.nn.functional.linear(x, self.ta.tensor)

        wfq = WrapperForQualname()
        traced2 = symbolic_trace(wfq)
        traced2.graph.lint(traced2)
        traced2(torch.rand(4, 4))

    def test_symbolic_trace_sequential(self):
        class Simple(torch.nn.Module):
            def forward(self, x):
                return torch.neg(x)

        seq = torch.nn.Sequential(
            Simple(),
            Simple(),
            Simple()
        )
        traced = symbolic_trace(seq)
        traced.graph.lint(traced)
        x = torch.rand(3, 4)
        self.assertEqual(traced(x), seq(x))

    def test_tensor_constant(self):
        class ConstTensor(torch.nn.Module):
            def forward(self, x):
                return torch.nn.functional.linear(x, torch.zeros(3, 4))

        ct = ConstTensor()
        traced = symbolic_trace(ct)
        traced.graph.lint(traced)
        traced(torch.rand(4, 4))

    def test_pickle_graphmodule(self):
        class Nested(torch.nn.Module):
            def __init__(self):
                super().__init__()
                self.st = torch.nn.Linear(4, 4)

            def forward(self, x):
                return self.st(x)

        n = Nested()
        traced = symbolic_trace(n)
        traced.graph.lint(traced)
        pickled = pickle.dumps(traced)
        loaded = pickle.loads(pickled)
        loaded.graph.lint(loaded)
        x = torch.rand(3, 4)
        self.assertEqual(loaded(x), traced(x))

    def test_deepcopy_graphmodule_with_transform(self):
        st = SimpleTest()
        traced = symbolic_trace(st)
        traced.graph.lint(traced)

        def transform(traced):
            new_graph = torch.fx.Graph()
            new_graph.graph_copy(traced.graph)
            relu_out = new_graph.create_node(
                op='call_method', target='neg', args=(new_graph.nodes[-1],), kwargs={})
            new_graph.output(relu_out)
            return GraphModule(traced, new_graph)
        transformed = transform(traced)
        transformed.graph.lint(transformed)
        copied = copy.deepcopy(transformed)
        self.assertNotEqual(id(type(transformed)), id(type(copied)))
        x = torch.randn(3, 4)
        self.assertEqual(copied(x), transformed(x))

    def test_deepcopy_with_submods_params(self):
        class Bar(torch.nn.Module):
            def __init__(self):
                super().__init__()
                self.param = torch.nn.Parameter(torch.rand(3, 4))

            def forward(self, x):
                return torch.relu(x) + self.param

        class Baz(torch.nn.Module):
            def __init__(self):
                super().__init__()
                self.param = torch.nn.Parameter(torch.rand(3, 4))
                self.bar = Bar()

            def forward(self, x):
                return self.bar(x) - self.param

        baz = Baz()
        traced = symbolic_trace(baz)
        traced.graph.lint(traced)
        copied = copy.deepcopy(traced)
        copied.graph.lint(copied)

    def test_unpack_list_better_error(self):
        class SomeArgs(torch.nn.Module):
            def forward(self, a, b):
                return torch.rand(3, 4)

        class UnpacksList(torch.nn.Module):
            def __init__(self):
                super().__init__()
                self.sa = SomeArgs()

            def forward(self, x : list):
                return self.sa(*x)

        ul = UnpacksList()
        with self.assertRaisesRegex(TraceError, 'Proxy object cannot be unpacked as function argument'):
            symbolic_trace(ul)

    def test_unpack_dict_better_error(self):
        class SomeKwargs(torch.nn.Module):
            def forward(self, x=3, y=4):
                return torch.rand(3, 4)

        class UnpacksDict(torch.nn.Module):
            def __init__(self):
                super().__init__()
                self.sk = SomeKwargs()

            def forward(self, x : dict):
                return self.sk(**x)

        ud = UnpacksDict()
        with self.assertRaisesRegex(TraceError, 'Proxy object cannot be unpacked as function argument'):
            symbolic_trace(ud)

    def test_torch_custom_ops(self):
        class M(torch.nn.Module):
            def forward(self, a):
                b = torch.ops.aten.sigmoid(a)
                c = torch.ops.aten.cat([a, b])
                return torch.ops.aten.cat((c, c))
        m = M()
        input = torch.randn(3)
        ref_out = m(input)
        gm = symbolic_trace(m)
        gm.graph.lint(gm)
        out = gm(input)
        self.assertEqual(out, ref_out)

    def test_pretty_print(self):
        st = SimpleTest()
        traced = symbolic_trace(st)
        traced.graph.lint(traced)
        printed = str(traced)
        assert 'GraphModuleImpl()' in printed
        assert 'torch.relu' in printed

    def test_pretty_print_graph(self):
        class KwargPrintTest(torch.nn.Module):
            def forward(self, x):
                return torch.squeeze(x + 3.0, dim=2)
        st = KwargPrintTest()
        traced = symbolic_trace(st)
        traced.graph.lint(traced)
        stringed = str(traced.graph)
        for s in ['args', 'kwargs', 'uses']:
            assert s in stringed

    def test_graph_fns(self):
        g = Graph()
        a = g.placeholder('a')
        b = g.call_module('linear', (a,))
        c = g.get_attr('bias')
        d = g.call_method('add', (b, c))
        e = g.call_function(torch.sin, (d,))
        g.output(e)
        mod = torch.nn.Module()
        mod.linear = torch.nn.Linear(3, 4)
        mod.bias = torch.rand(4)
        gm = GraphModule(mod, g)
        gm.graph.lint(gm)
        input = torch.rand(3)
        r = gm(input)
        ref = torch.sin(mod.linear(input) + mod.bias)
        self.assertEqual(r, ref)

    def test_construct_root_dict(self):
        graph : torch.fx.Graph = torch.fx.Graph()
        a : torch.fx.Node = graph.create_node('placeholder', 'x')
        b : torch.fx.Node = graph.create_node('call_module', 'foo.bar.baz', args=(a,))
        c : torch.fx.Node = graph.create_node('get_attr', 'zip.zap.zam')
        d : torch.fx.Node = graph.create_node('call_function', operator.add, args=(b, c))
        graph.output(d)

        linear_mod : torch.nn.Module = torch.nn.Linear(3, 4)
        add_param : torch.Tensor = torch.rand(3, 4)
        gm : torch.fx.GraphModule = torch.fx.GraphModule(
            {'foo.bar.baz': linear_mod, 'zip.zap.zam' : add_param}, graph)
        gm.graph.lint(gm)

        assert 'self.foo.bar.baz' in gm.code

        x : torch.Tensor = torch.rand(3, 3)
        out : torch.Tensor = gm(x)
        ref_out : torch.Tensor = linear_mod(x) + add_param
        self.assertEqual(out, ref_out)

<<<<<<< HEAD
    def test_copy_no_remap(self):
        traced = symbolic_trace(SimpleTest())
        g = traced.graph
        copied = torch.fx.Graph()
        for node in g.nodes:
            copied.node_copy(node)
        with self.assertRaisesRegex(RuntimeError, 'does not belong to this Graph'):
            copied.lint()

    def test_wrong_topo(self):
        graph : torch.fx.Graph = torch.fx.Graph()
        a : torch.fx.Node = graph.create_node('placeholder', 'x')
        b : torch.fx.Node = graph.create_node('call_module', 'foo.bar.baz', args=(a,))
        c : torch.fx.Node = graph.create_node('get_attr', 'zip.zap.zam')
        d : torch.fx.Node = graph.create_node('call_function', operator.add, args=(b, c))
        graph.output(d)
        nodes = graph._nodes
        nodes[2], nodes[3] = nodes[3], nodes[2]
        with self.assertRaisesRegex(RuntimeError, 'was used before it has been defined'):
            graph.lint()
=======
    def test_symbolic_trace_assert(self):
        message = "assert_foobar"

        class AssertsTensorShape(torch.nn.Module):
            def forward(self, x):
                torch.Assert(x.shape[1] > 4, message)
                return x

        m = AssertsTensorShape()
        # verify traceability
        traced = symbolic_trace(m)
        # verify assertion on traced model works correctly at runtime
        traced(torch.rand(4, 5))
        with self.assertRaisesRegex(AssertionError, message):
            traced(torch.rand(4, 3))

    def test_get_all_users_of(self):
        graph : torch.fx.Graph = torch.fx.Graph()
        a : torch.fx.Node = graph.create_node('placeholder', 'x')
        b : torch.fx.Node = graph.create_node('call_module', 'linear_mod', args=(a,))
        c : torch.fx.Node = graph.create_node('get_attr', 'y_attr')
        d : torch.fx.Node = graph.create_node('call_function', operator.add, args=(b, c))
        graph.output(d)
        linear_mod : torch.nn.Module = torch.nn.Linear(3, 4)
        add_param : torch.Tensor = torch.rand(3, 4)
        gm : torch.fx.GraphModule = torch.fx.GraphModule(
            {'linear_mod': linear_mod, 'y_attr' : add_param}, graph)
        expected_uses: Dict[int, List[int]] = {
            0: [1],
            1: [3],
            2: [3],
            3: []
        }
        for i, node in enumerate(graph.nodes):
            user_indexes = GraphManipulation.get_all_users_of(gm, i)
            assert user_indexes == expected_uses[i]
>>>>>>> 3c1ccb81

if __name__ == '__main__':
    run_tests()<|MERGE_RESOLUTION|>--- conflicted
+++ resolved
@@ -626,28 +626,6 @@
         ref_out : torch.Tensor = linear_mod(x) + add_param
         self.assertEqual(out, ref_out)
 
-<<<<<<< HEAD
-    def test_copy_no_remap(self):
-        traced = symbolic_trace(SimpleTest())
-        g = traced.graph
-        copied = torch.fx.Graph()
-        for node in g.nodes:
-            copied.node_copy(node)
-        with self.assertRaisesRegex(RuntimeError, 'does not belong to this Graph'):
-            copied.lint()
-
-    def test_wrong_topo(self):
-        graph : torch.fx.Graph = torch.fx.Graph()
-        a : torch.fx.Node = graph.create_node('placeholder', 'x')
-        b : torch.fx.Node = graph.create_node('call_module', 'foo.bar.baz', args=(a,))
-        c : torch.fx.Node = graph.create_node('get_attr', 'zip.zap.zam')
-        d : torch.fx.Node = graph.create_node('call_function', operator.add, args=(b, c))
-        graph.output(d)
-        nodes = graph._nodes
-        nodes[2], nodes[3] = nodes[3], nodes[2]
-        with self.assertRaisesRegex(RuntimeError, 'was used before it has been defined'):
-            graph.lint()
-=======
     def test_symbolic_trace_assert(self):
         message = "assert_foobar"
 
@@ -684,7 +662,27 @@
         for i, node in enumerate(graph.nodes):
             user_indexes = GraphManipulation.get_all_users_of(gm, i)
             assert user_indexes == expected_uses[i]
->>>>>>> 3c1ccb81
+
+    def test_copy_no_remap(self):
+        traced = symbolic_trace(SimpleTest())
+        g = traced.graph
+        copied = torch.fx.Graph()
+        for node in g.nodes:
+            copied.node_copy(node)
+        with self.assertRaisesRegex(RuntimeError, 'does not belong to this Graph'):
+            copied.lint()
+
+    def test_wrong_topo(self):
+        graph : torch.fx.Graph = torch.fx.Graph()
+        a : torch.fx.Node = graph.create_node('placeholder', 'x')
+        b : torch.fx.Node = graph.create_node('call_module', 'foo.bar.baz', args=(a,))
+        c : torch.fx.Node = graph.create_node('get_attr', 'zip.zap.zam')
+        d : torch.fx.Node = graph.create_node('call_function', operator.add, args=(b, c))
+        graph.output(d)
+        nodes = graph._nodes
+        nodes[2], nodes[3] = nodes[3], nodes[2]
+        with self.assertRaisesRegex(RuntimeError, 'was used before it has been defined'):
+            graph.lint()
 
 if __name__ == '__main__':
     run_tests()