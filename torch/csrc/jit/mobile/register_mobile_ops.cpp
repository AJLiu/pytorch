--- conflicted
+++ resolved
@@ -19,38 +19,7 @@
   return v.has_value() ? *v : at::Tensor();
 }
 
-<<<<<<< HEAD
-void addmm_kernel(const c10::OperatorHandle& op, Stack* stack) {
-  #ifdef USE_STATIC_DISPATCH
-  at::AutoNonVariableTypeMode non_var_type_mode(true);
-  #endif
-  constexpr size_t nvar = 5;
-  auto result_ = at::addmm(
-  (std::move(peek(*stack, 0, nvar))).toTensor(),
-  (std::move(peek(*stack, 1, nvar))).toTensor(),
-  (std::move(peek(*stack, 2, nvar))).toTensor(),
-  (std::move(peek(*stack, 3, nvar))).toScalar(),
-  (std::move(peek(*stack, 4, nvar))).toScalar()
-  );
-  drop(*stack, 5);
-  pack(*stack, std::move(result_));
-}
-
-void view_kernel(const c10::OperatorHandle& op, Stack* stack) {
-#ifdef USE_STATIC_DISPATCH
-  at::AutoNonVariableTypeMode non_var_type_mode(true);
-#endif
-  auto result_ = ((std::move(peek(*stack, 0, 2))).toTensor()).view(
-      (std::move(peek(*stack, 1, 2))).toIntListRef()
-      );
-  drop(*stack, 2);
-  pack(*stack, std::move(result_));
-}
-
 void adaptive_avg_pool2d_kernel(const c10::OperatorHandle& op, Stack* stack) {
-=======
-void adaptive_avg_pool2d_kernel(OperatorKernel*, const c10::OperatorHandle& op, Stack* stack) {
->>>>>>> ddc2e693
 #ifdef USE_STATIC_DISPATCH
   at::AutoNonVariableTypeMode non_var_type_mode(true);
 #endif
@@ -62,11 +31,7 @@
   pack(*stack, std::move(result_));
 }
 
-<<<<<<< HEAD
 void _convolution_kernel(const c10::OperatorHandle& op, Stack* stack) {
-=======
-void _convolution_kernel(OperatorKernel*, const c10::OperatorHandle& op, Stack* stack) {
->>>>>>> ddc2e693
 #ifdef USE_STATIC_DISPATCH
   at::AutoNonVariableTypeMode non_var_type_mode(true);
 #endif
@@ -88,27 +53,7 @@
   pack(*stack, std::move(result_));
 }
 
-<<<<<<< HEAD
 void conv2d_kernel(const c10::OperatorHandle& op, Stack* stack) {
-#ifdef USE_STATIC_DISPATCH
-  at::AutoNonVariableTypeMode non_var_type_mode(true);
-#endif
-  auto result_ = at::conv2d(
-      (std::move(peek(*stack, 0, 7))).toTensor(),
-      (std::move(peek(*stack, 1, 7))).toTensor(),
-      toOptionalTensor((std::move(peek(*stack, 2, 7)))),
-      (std::move(peek(*stack, 3, 7))).toIntListRef(),
-      (std::move(peek(*stack, 4, 7))).toIntListRef(),
-      (std::move(peek(*stack, 5, 7))).toIntListRef(),
-      (std::move(peek(*stack, 6, 7))).toInt()
-      );
-  drop(*stack, 7);
-  pack(*stack, std::move(result_));
-}
-
-void max_pool2d_with_indices_kernel(const c10::OperatorHandle& op, Stack* stack) {
-=======
-void conv2d_kernel(OperatorKernel*, const c10::OperatorHandle& op, Stack* stack) {
 #ifdef USE_STATIC_DISPATCH
     at::AutoNonVariableTypeMode non_var_type_mode(true);
 #endif
@@ -125,8 +70,7 @@
     pack(*stack, std::move(result_));
 }
 
-void max_pool2d_with_indices_kernel(OperatorKernel*, const c10::OperatorHandle& op, Stack* stack) {
->>>>>>> ddc2e693
+void max_pool2d_with_indices_kernel(const c10::OperatorHandle& op, Stack* stack) {
 #ifdef USE_STATIC_DISPATCH
     at::AutoNonVariableTypeMode non_var_type_mode(true);
 #endif
@@ -142,11 +86,7 @@
     pack(*stack, std::move(result_));
 }
 
-<<<<<<< HEAD
 void max_pool2d_kernel(const c10::OperatorHandle& op, Stack* stack) {
-=======
-void max_pool2d_kernel(OperatorKernel*, const c10::OperatorHandle& op, Stack* stack) {
->>>>>>> ddc2e693
 #ifdef USE_STATIC_DISPATCH
   at::AutoNonVariableTypeMode non_var_type_mode(true);
 #endif
@@ -162,58 +102,29 @@
   pack(*stack, std::move(result_));
 }
 
-<<<<<<< HEAD
-void relu_kernel(const c10::OperatorHandle& op, Stack* stack) {
-#ifdef USE_STATIC_DISPATCH
-  at::AutoNonVariableTypeMode non_var_type_mode(true);
-#endif
-  auto result_ = at::relu(
-=======
-void t_kernel(OperatorKernel*, const c10::OperatorHandle& op, Stack* stack) {
+void t_kernel(const c10::OperatorHandle& op, Stack* stack) {
 #ifdef USE_STATIC_DISPATCH
   at::AutoNonVariableTypeMode non_var_type_mode(true);
 #endif
   auto result_ = at::t(
->>>>>>> ddc2e693
   (std::move(peek(*stack, 0, 1))).toTensor()
   );
   drop(*stack, 1);
   pack(*stack, std::move(result_));
 }
 
-<<<<<<< HEAD
-void t_kernel(const c10::OperatorHandle& op, Stack* stack) {
-#ifdef USE_STATIC_DISPATCH
-  at::AutoNonVariableTypeMode non_var_type_mode(true);
-#endif
-  auto result_ = at::t(
-  (std::move(peek(*stack, 0, 1))).toTensor()
-=======
-void relu_kernel(OperatorKernel*, const c10::OperatorHandle& op, Stack* stack) {
+void relu_kernel(const c10::OperatorHandle& op, Stack* stack) {
 #ifdef USE_STATIC_DISPATCH
   at::AutoNonVariableTypeMode non_var_type_mode(true);
   #endif
 auto result_ = at::relu(
     (std::move(peek(*stack, 0, 1))).toTensor()
->>>>>>> ddc2e693
   );
   drop(*stack, 1);
   pack(*stack, std::move(result_));
 }
 
-<<<<<<< HEAD
-void flatten_kernel(const c10::OperatorHandle& op, Stack* stack) {
-#ifdef USE_STATIC_DISPATCH
-  at::AutoNonVariableTypeMode non_var_type_mode(true);
-#endif
-  auto result_ = at::flatten(
-      (std::move(peek(*stack, 0, 3))).toTensor(),
-      (std::move(peek(*stack, 1, 3))).toInt(),
-      (std::move(peek(*stack, 2, 3))).toInt()
-  );
-  drop(*stack, 3);
-=======
-void addmm_kernel(OperatorKernel*, const c10::OperatorHandle& op, Stack* stack) {
+void addmm_kernel(const c10::OperatorHandle& op, Stack* stack) {
 #ifdef USE_STATIC_DISPATCH
   at::AutoNonVariableTypeMode non_var_type_mode(true);
 #endif
@@ -229,7 +140,7 @@
   pack(*stack, std::move(result_));
 }
 
-void view_kernel(OperatorKernel*, const c10::OperatorHandle& op, Stack* stack) {
+void view_kernel(const c10::OperatorHandle& op, Stack* stack) {
 #ifdef USE_STATIC_DISPATCH
   at::AutoNonVariableTypeMode non_var_type_mode(true);
 #endif
@@ -237,11 +148,10 @@
       (std::move(peek(*stack, 1, 2))).toIntListRef()
       );
   drop(*stack, 2);
->>>>>>> ddc2e693
-  pack(*stack, std::move(result_));
-}
-
-void flatten_kernel(OperatorKernel*, const c10::OperatorHandle& op, Stack* stack) {
+  pack(*stack, std::move(result_));
+}
+
+void flatten_kernel(const c10::OperatorHandle& op, Stack* stack) {
 #ifdef USE_STATIC_DISPATCH
   at::AutoNonVariableTypeMode non_var_type_mode(true);
 #endif
@@ -274,11 +184,7 @@
                                            })
 ).op(
   "_aten::adaptive_avg_pool2d(Tensor self, int[2] output_size) -> Tensor",
-<<<<<<< HEAD
   torch::RegisterOperators::options().kernel<&adaptive_avg_pool2d_kernel>(c10::TensorTypeId::CPUTensorId)
-=======
-  torch::RegisterOperators::options().kernel(c10::TensorTypeId::CPUTensorId, &adaptive_avg_pool2d_kernel)
->>>>>>> ddc2e693
 ).op(
   "_aten::mm",
   torch::RegisterOperators::options().kernel(c10::TensorTypeId::CPUTensorId,
@@ -287,17 +193,10 @@
   })
 ).op(
   "_aten::_convolution(Tensor input, Tensor weight, Tensor? bias, int[] stride, int[] padding, int[] dilation, bool transposed, int[] output_padding, int groups, bool benchmark, bool deterministic, bool cudnn_enabled) -> Tensor",
-<<<<<<< HEAD
   torch::RegisterOperators::options().kernel<&_convolution_kernel>(c10::TensorTypeId::CPUTensorId)
 ).op(
   "_aten::conv2d(Tensor input, Tensor weight, Tensor? bias=None, int[2] stride=1, int[2] padding=0, int[2] dilation=1, int groups=1) -> Tensor",
   torch::RegisterOperators::options().kernel<&conv2d_kernel>(c10::TensorTypeId::CPUTensorId)
-=======
-  torch::RegisterOperators::options().kernel(c10::TensorTypeId::CPUTensorId, &_convolution_kernel)
-).op(
-  "_aten::conv2d(Tensor input, Tensor weight, Tensor? bias=None, int[2] stride=1, int[2] padding=0, int[2] dilation=1, int groups=1) -> Tensor",
-  torch::RegisterOperators::options().kernel(c10::TensorTypeId::CPUTensorId, &conv2d_kernel)
->>>>>>> ddc2e693
 ).op(
   "_aten::batch_norm",
   torch::RegisterOperators::options().kernel(c10::TensorTypeId::CPUTensorId,
@@ -310,17 +209,10 @@
   })
 ).op(
   "_aten::max_pool2d_with_indices(Tensor self, int[2] kernel_size, int[2] stride=[], int[2] padding=0, int[2] dilation=1, bool ceil_mode=False) -> (Tensor, Tensor)",
-<<<<<<< HEAD
   torch::RegisterOperators::options().kernel<&max_pool2d_with_indices_kernel>(c10::TensorTypeId::CPUTensorId)
 ).op(
   "_aten::max_pool2d(Tensor self, int[2] kernel_size, int[2] stride=[], int[2] padding=0, int[2] dilation=1, bool ceil_mode=False) -> Tensor",
   torch::RegisterOperators::options().kernel<&max_pool2d_kernel>(c10::TensorTypeId::CPUTensorId)
-=======
-  torch::RegisterOperators::options().kernel(c10::TensorTypeId::CPUTensorId, &max_pool2d_with_indices_kernel)
-).op(
-  "_aten::max_pool2d(Tensor self, int[2] kernel_size, int[2] stride=[], int[2] padding=0, int[2] dilation=1, bool ceil_mode=False) -> Tensor",
-  torch::RegisterOperators::options().kernel(c10::TensorTypeId::CPUTensorId, &max_pool2d_kernel)
->>>>>>> ddc2e693
 ).op(
   "_aten::threshold",
   torch::RegisterOperators::options().kernel(c10::TensorTypeId::CPUTensorId,
@@ -329,11 +221,7 @@
   })
 ).op(
   "_aten::relu(Tensor self) -> Tensor",
-<<<<<<< HEAD
   torch::RegisterOperators::options().kernel<&relu_kernel>(c10::TensorTypeId::CPUTensorId)
-=======
-  torch::RegisterOperators::options().kernel(c10::TensorTypeId::CPUTensorId, &relu_kernel)
->>>>>>> ddc2e693
 ).op(
   "_aten::relu_",
   torch::RegisterOperators::options().kernel(c10::TensorTypeId::CPUTensorId,
@@ -343,11 +231,7 @@
 ).op(
   "_aten::t(Tensor(a) self) -> Tensor(a)",
   torch::RegisterOperators::options()
-<<<<<<< HEAD
     .kernel<&t_kernel>(c10::TensorTypeId::CPUTensorId)
-=======
-    .kernel(c10::TensorTypeId::CPUTensorId, &t_kernel)
->>>>>>> ddc2e693
     .aliasAnalysis(c10::AliasAnalysisKind::FROM_SCHEMA)
 ).op(
   "_aten::size.int",
@@ -357,19 +241,11 @@
   })
 ).op(
   "_aten::addmm(Tensor self, Tensor mat1, Tensor mat2, *, Scalar beta=1, Scalar alpha=1) -> Tensor",
-<<<<<<< HEAD
   torch::RegisterOperators::options().kernel<&addmm_kernel>(c10::TensorTypeId::CPUTensorId)
 ).op(
   "_aten::view(Tensor(a) self, int[] size) -> Tensor(a)",
   torch::RegisterOperators::options()
     .kernel<&view_kernel>(c10::TensorTypeId::CPUTensorId)
-=======
-  torch::RegisterOperators::options().kernel(c10::TensorTypeId::CPUTensorId, &addmm_kernel)
-).op(
-  "_aten::view(Tensor(a) self, int[] size) -> Tensor(a)",
-  torch::RegisterOperators::options()
-    .kernel(c10::TensorTypeId::CPUTensorId, &view_kernel)
->>>>>>> ddc2e693
     .aliasAnalysis(c10::AliasAnalysisKind::FROM_SCHEMA)
 ).op(
   "_aten::dim",
@@ -395,11 +271,7 @@
   })
 ).op(
   "_aten::flatten.using_ints(Tensor self, int start_dim=0, int end_dim=-1) -> Tensor",
-<<<<<<< HEAD
   torch::RegisterOperators::options().kernel<&flatten_kernel>(c10::TensorTypeId::CPUTensorId)
-=======
-  torch::RegisterOperators::options().kernel(c10::TensorTypeId::CPUTensorId, &flatten_kernel)
->>>>>>> ddc2e693
 ).op(
   "_aten::Int",
   torch::RegisterOperators::options().kernel(c10::TensorTypeId::CPUTensorId,
@@ -439,8 +311,4 @@
   []() {
   })
 );
-<<<<<<< HEAD
-
-=======
->>>>>>> ddc2e693
 }