--- conflicted
+++ resolved
@@ -512,94 +512,7 @@
           true /* cleanup TLS state */, false /* consolidate events */);
       {
         torch::autograd::profiler::TLSProfilerGuard g(
-<<<<<<< HEAD
-            profilingConfig,
-            [&profiledEvents, profilingConfig](
-                const std::vector<std::vector<
-                    torch::autograd::profiler::Event>>& event_lists) {
-              // Gather all events into a vector
-              for (auto& l : event_lists) {
-                for (auto& e : l) {
-                  profiledEvents.push_back(e);
-                }
-              }
-              // find __start_profile event and __cuda_start_event.
-              bool cuda_profiling_enabled = profilingConfig.state ==
-                  torch::autograd::profiler::ProfilerState::CUDA;
-              bool found_cpu_start = false;
-              const torch::autograd::profiler::Event* profilerStart = nullptr;
-              // Each device has its own cudaProfilerStart, so we must take
-              // care to use the correct one depending on the device the
-              // operation ran on.
-              std::unordered_map<int, const torch::autograd::profiler::Event*>
-                  cudaProfilerStarts;
-              for (auto& e : profiledEvents) {
-                if (!found_cpu_start &&
-                    0 == strcmp(e.name(), "__start_profile")) {
-                  profilerStart = &e;
-                  found_cpu_start = true;
-                }
-                if (cuda_profiling_enabled &&
-                    0 == strcmp(e.name(), "__cuda_start_event")) {
-                  e.setCudaUs(e.cpuUs());
-                  auto device = e.device();
-                  TORCH_CHECK(
-                      device != -1,
-                      "CUDA profiling was enabled but could not find CUDA device.");
-                  TORCH_CHECK(
-                      cudaProfilerStarts.find(device) ==
-                          cudaProfilerStarts.end(),
-                      c10::str(
-                          "Duplicate __cuda_start_event found for ", device));
-                  cudaProfilerStarts[device] = &e;
-                }
-                // TODO: determine no. of CUDA devices and break here if we have
-                // a cudaProfilerStart for all of them, in the case of cuda
-                // profiling.
-                if (found_cpu_start && !cuda_profiling_enabled) {
-                  break;
-                }
-              }
-              // We should always find __start_profile.
-              TORCH_CHECK(
-                  profilerStart != nullptr,
-                  "Expected to find __start_profile event.");
-              // Should have >= 1 CUDA start event.
-              // TODO: we can enhance this assert by ensuring we have found a
-              // start for every available CUDA device.
-              TORCH_CHECK(
-                  !cuda_profiling_enabled || cudaProfilerStarts.size() > 0,
-                  "Profiler was enabled with CUDA recording, but did not find __cuda_start_event.");
-
-              if (cuda_profiling_enabled) {
-                // Compute and set global time for when this CUDA kernel was
-                // launched/ended, since deserialized event will not have a
-                // corresponding CUDA event.
-                for (auto& e : profiledEvents) {
-                  if (e.hasCuda()) {
-                    auto cuda_device = e.device();
-                    TORCH_CHECK(
-                        cuda_device != -1,
-                        "CUDA profiling was enabled but could not find CUDA device.");
-                    auto it = cudaProfilerStarts.find(cuda_device);
-                    TORCH_CHECK(
-                        it != cudaProfilerStarts.end(),
-                        c10::str(
-                            "Failed to find __cuda_start_event for device ",
-                            cuda_device));
-                    auto cudaProfilerStartEvent = it->second;
-                    double cuda_elapsed_us =
-                        cudaProfilerStartEvent->cudaElapsedUs(e);
-                    int64_t cuda_us =
-                        cuda_elapsed_us + cudaProfilerStartEvent->cpuUs();
-                    e.setCudaUs(cuda_us);
-                  }
-                }
-              }
-            });
-=======
             profilingConfig, c10::nullopt, requestThreadOptions);
->>>>>>> e5242aaf
         TORCH_INTERNAL_ASSERT(
             torch::autograd::profiler::profilerEnabled(),
             "Expected profiler to be enabled!");
