import torch
import sys
import ast
import inspect
import string
from textwrap import dedent
from torch._C._jit_tree_views import (
    ClassDef, Ident, Stmt, Decl, Def, Var,
    EmptyTypeAnnotation, Param, ExprStmt, Assign,
    Delete, Return, Raise, Assert, AugAssign, While,
    For, If, Pass, Break, Continue, Apply, Dots, Select,
    TrueLiteral, FalseLiteral, NoneLiteral, Starred,
    ListLiteral, TupleLiteral, DictLiteral, Const,
    StringLiteral, ListComp, Attribute, BinOp, UnaryOp,
    SliceExpr, Subscript, TernaryIf, With, WithItem, Property,
)
from torch._utils_internal import get_source_lines_and_file

from torch._jit_internal import SourceContext, should_drop, is_static_fn
import torch.jit.annotations

# Borrowed from cPython implementation
# https://github.com/python/cpython/blob/561612d8456cfab5672c9b445521113b847bd6b3/Lib/textwrap.py#L411#

_reserved_prefix = '__jit'
_reserved_names = {'print'}
_identifier_chars = set(string.ascii_lowercase + string.ascii_uppercase + string.digits)


def is_reserved_name(name):
    return name.startswith(_reserved_prefix) or name in _reserved_names


pretty_node_names = {
    ast.FunctionDef: "function definitions",
    ast.For: "for loops",
    ast.Delete: "del statements",
    ast.ClassDef: "class definitions",
    ast.With: "with statements",
    ast.Raise: "raise statements",
    ast.Assert: "assertions",
    ast.Import: "import statements",
    ast.ImportFrom: "import statements",
    ast.Global: "global variables",
    ast.Break: "break statements",
    ast.Continue: "continue statements",
}

node_start_tokens = {
    ast.FunctionDef: "def",
    ast.For: "for",
    ast.Delete: "del",
    ast.ClassDef: "class",
    ast.With: "with",
    ast.Raise: "raise",
    ast.Assert: "assert",
    ast.Import: "import",
    ast.ImportFrom: "from",
    ast.Global: "global",
    ast.Break: "break",
    ast.Continue: "continue",
}

pretty_node_names.update({
    ast.AsyncFunctionDef: "async function definitions",
    ast.AsyncFor: "async for loops",
    ast.AsyncWith: "async with statements",
    ast.Try: "try blocks",
    ast.Nonlocal: "nonlocal variables",
})

node_start_tokens.update({
    ast.AsyncFunctionDef: "async def",
    ast.AsyncFor: "async for",
    ast.AsyncWith: "async with",
    ast.Try: "try",
    ast.Nonlocal: "nonlocal",
})

if sys.version_info >= (3, 6):
    pretty_node_names.update({
        ast.AnnAssign: "annotated assignments",
    })
    # NB: no specific token for AnnAssign


class FrontendError(Exception):
    def __init__(self, source_range, msg):
        self.source_range = source_range
        self.msg = msg

        # This has to be instantiated here so the ErrorReport is accurate to the
        # call stack when the FrontendError was raised
        self.error_report = torch._C.ErrorReport(self.source_range)

    def __str__(self):
        return self.msg + self.error_report.what().lstrip()


class NotSupportedError(FrontendError):
    pass


class UnsupportedNodeError(NotSupportedError):
    def __init__(self, ctx, offending_node, reason=''):
        # If we don't have a specific token, we default to length of 1
        node_type = type(offending_node)
        range_len = len(node_start_tokens.get(node_type, ' '))
        source_range = ctx.make_range(offending_node.lineno,
                                      offending_node.col_offset,
                                      offending_node.col_offset + range_len)
        feature_name = pretty_node_names.get(node_type, node_type.__name__)
        msg = "{} {}aren't supported".format(feature_name, reason + ' ' if reason else '')
        super(UnsupportedNodeError, self).__init__(source_range, msg)


class FrontendTypeError(FrontendError):
    pass


def build_withitems(ctx, items):
    items = [build_withitem(ctx, i) for i in items]
    return list(items)


def build_stmts(ctx, stmts):
    stmts = [build_stmt(ctx, s) for s in stmts]
    return list(filter(None, stmts))


<<<<<<< HEAD
def get_jit_class_def(cls, self_name, parse_defaults=False):
=======
def get_class_properties(cls, self_name):
    """
    Get a list of Property objects representing the properties of a class.

    Arguments:
        cls:  The class to get properties of.
        self_name: The name of the class that the properties should belong to.
    Returns:
        A list of Property objects corresponding to the properties of cls. Property
        here refers to the subclass of TreeView.
    """
    props = inspect.getmembers(
        cls, predicate=lambda m: isinstance(m, property))

    # Create Property TreeView objects from inspected property objects.
    properties = []
    for prop in props:
        getter = get_jit_def(prop[1].fget, f"__{prop[0]}_getter", self_name=self_name)
        setter = get_jit_def(prop[1].fset, f"__{prop[0]}_setter", self_name=self_name) if prop[1].fset else None
        properties.append(Property(getter.range(), Ident(getter.range(), prop[0]), getter, setter))

    return properties


def get_jit_class_def(cls, self_name):
>>>>>>> 2b70f827
    # Get defs for each method within the current class independently
    # TODO: proper overriding analysis when implementing class inheritance
    methods = inspect.getmembers(
        cls,
        predicate=lambda m: (inspect.ismethod(m) or inspect.isfunction(m))
        and not is_static_fn(cls, m.__name__)
        and m.__name__ in cls.__dict__
    )
<<<<<<< HEAD
    method_defs = [get_jit_def(method[1],
                               method[0],
                               self_name=self_name,
                               parse_defaults=parse_defaults) for method in methods]
=======
    methods = [get_jit_def(method[1],
                           method[0],
                           self_name=self_name) for method in methods]

    properties = get_class_properties(cls, self_name)
>>>>>>> 2b70f827

    sourcelines, file_lineno, filename = get_source_lines_and_file(cls, torch._C.ErrorReport.call_stack())
    source = ''.join(sourcelines)
    dedent_src = dedent(source)
    py_ast = ast.parse(dedent_src)
    leading_whitespace_len = len(source.split('\n', 1)[0]) - len(dedent_src.split('\n', 1)[0])
    ctx = SourceContext(source, filename, file_lineno, leading_whitespace_len, False)
    return build_class_def(ctx, py_ast.body[0], methods, properties, self_name)


def get_jit_def(fn, def_name, self_name=None, parse_defaults=False):
    """
    Build a JIT AST (TreeView) from the given function.

    Arguments:
        fn: A function object to compile
        def_name: The name to give to the resulting AST object. This is not
            always the same as `fn.__name__`, for example:
                def _forward(self):
                    ...
                forward = _forward
            In this case, the `__name__` attribute of the function object is "_forward",
            but we want the result AST to have the name "forward".
        self_name: If this function is a method, what the type name of `self` is.
        parse_defaults: If True, the default values for functions are parsed in included in the result AST.
    """
    sourcelines, file_lineno, filename = get_source_lines_and_file(fn, torch._C.ErrorReport.call_stack())
    source = ''.join(sourcelines)
    dedent_src = dedent(source)
    py_ast = ast.parse(dedent_src)
    if len(py_ast.body) != 1 or not isinstance(py_ast.body[0], ast.FunctionDef):
        raise RuntimeError("Expected a single top-level function")
    leading_whitespace_len = len(source.split('\n', 1)[0]) - len(dedent_src.split('\n', 1)[0])
    type_line = torch.jit.annotations.get_type_line(source)
    ctx = SourceContext(source, filename, file_lineno, leading_whitespace_len, True)
    fn_def = py_ast.body[0]

    # Swap out the function signature and body if it is unused
    if should_drop(fn):
        unused_fn_def = ast.parse("def unused_fn(self: Any):\n\traise RuntimeError(\"Cannot call @unused methods\")").body[0]
        fn_def.body = unused_fn_def.body
        # kwarg/vararg not supported by `build_def`
        fn_def.args.kwarg = fn_def.args.vararg = None
        for arg in fn_def.args.args + fn_def.args.kwonlyargs:
            # Replace potentially unsupported type annotations by "Any"
            arg.annotation = unused_fn_def.args.args[0].annotation

    return build_def(ctx, fn_def, type_line, def_name, self_name=self_name, parse_defaults=parse_defaults)


class Builder(object):
    def __call__(self, ctx, node):
        method = getattr(self, 'build_' + node.__class__.__name__, None)
        if method is None:
            raise UnsupportedNodeError(ctx, node)
        return method(ctx, node)


def build_class_def(ctx, py_def, methods, properties, self_name):
    r = ctx.make_range(py_def.lineno, py_def.col_offset,
                       py_def.col_offset + len("class"))
    return ClassDef(Ident(r, self_name), [Stmt(method) for method in methods], properties)


def build_def(ctx, py_def, type_line, def_name, self_name=None, parse_defaults=False):
    body = py_def.body
    r = ctx.make_range(py_def.lineno + len(py_def.decorator_list),
                       py_def.col_offset,
                       py_def.col_offset + len("def"))
    param_list = build_param_list(ctx, py_def.args, self_name, parse_defaults)
    return_type = None
    if getattr(py_def, 'returns', None) is not None:
        return_type = build_expr(ctx, py_def.returns)
    decl = Decl(r, param_list, return_type)
    is_method = self_name is not None
    if type_line is not None:
        type_comment_decl = torch._C.parse_type_comment(type_line)
        decl = torch._C.merge_type_from_type_comment(decl, type_comment_decl, is_method)

    return Def(Ident(r, def_name),
               decl,
               build_stmts(ctx, body))


_vararg_kwarg_err = ("Compiled functions can't take variable number of arguments "
                     "or use keyword-only arguments with defaults")


def build_param_list(ctx, py_args, self_name, parse_defaults=False):
    if py_args.kwarg is not None:
        expr = py_args.kwarg
        ctx_range = ctx.make_range(expr.lineno, expr.col_offset - 1, expr.col_offset + len(expr.arg))
        raise NotSupportedError(ctx_range, _vararg_kwarg_err)
    if py_args.vararg is not None:
        expr = py_args.vararg
        ctx_range = ctx.make_range(expr.lineno, expr.col_offset - 1, expr.col_offset + len(expr.arg))
        raise NotSupportedError(ctx_range, _vararg_kwarg_err)
    if len(py_args.kw_defaults) > 0:
        # kw_defaults is a list of the values for the kwargs (which default to None),
        # so they don't actually have line numbers.
        for arg in py_args.kw_defaults:
            if arg is not None:
                ctx_range = build_expr(ctx, arg).range()
                raise NotSupportedError(ctx_range, _vararg_kwarg_err)

    if parse_defaults:
        padded_arg_defaults = [None] * (len(py_args.args) - len(py_args.defaults)) + py_args.defaults
        args_with_defaults = zip(py_args.args, padded_arg_defaults)
        padded_kw_arg_defaults = [None] * (len(py_args.kwonlyargs) - len(py_args.kw_defaults)) + py_args.kw_defaults
        kwonlyargs_with_defaults = zip(py_args.kwonlyargs, padded_kw_arg_defaults)
        result = [build_param(ctx, arg[0], self_name, False, arg[1]) for arg in args_with_defaults]
        result += [build_param(ctx, arg[0], self_name, True, arg[1]) for arg in kwonlyargs_with_defaults]
    else:
        result = [build_param(ctx, arg, self_name, False) for arg in py_args.args]
        result += [build_param(ctx, arg, self_name, True) for arg in py_args.kwonlyargs]

    return result


def build_param(ctx, py_arg, self_name, kwarg_only, default_value=None):
    # NB: In Python3 py_arg is a pair of (str arg, expr? annotation)
    name = py_arg.arg
    r = ctx.make_range(py_arg.lineno, py_arg.col_offset, py_arg.col_offset + len(name))
    if getattr(py_arg, 'annotation', None) is not None:
        annotation_expr = build_expr(ctx, py_arg.annotation)
    elif self_name is not None and name == 'self':
        annotation_expr = Var(Ident(r, self_name))
    else:
        annotation_expr = EmptyTypeAnnotation(r)

    # Create the appropriate TreeView for the default value if there is one.
    if default_value:
        default_value_expr = build_expr(ctx, default_value)
        return Param(annotation_expr, default_value_expr, Ident(r, name), kwarg_only)

    return Param(annotation_expr, Ident(r, name), kwarg_only)


def get_default_args(fn):
    if fn is None:
        return {}

    signature = inspect.signature(fn)
    return {
        k: v.default
        for k, v in signature.parameters.items()
        if v.default is not inspect.Parameter.empty
    }


class WithItemBuilder(Builder):
    @staticmethod
    def build_withitem(ctx, item):
        lineno = item.context_expr.lineno
        start = item.context_expr.col_offset
        op_vars = item.optional_vars

        if op_vars:
            end = op_vars.col_offset + len(op_vars.id)
        else:
            end = start + len(item.context_expr.id)

        r = ctx.make_range(lineno, start, end)

        return WithItem(r, build_expr(ctx, item.context_expr), build_expr(ctx, op_vars) if op_vars else None)


class StmtBuilder(Builder):
    augassign_map = {
        ast.Add: '+',
        ast.Sub: '-',
        ast.Mult: '*',
        ast.Div: '/',
        ast.Mod: '%',
    }

    @staticmethod
    def build_Expr(ctx, stmt):
        value = stmt.value
        if value.__class__.__name__ == 'Str':
            # If a statement is a string literal expression,
            # then it is a docstring. Just ignore it.
            return None
        else:
            return ExprStmt(build_expr(ctx, value))

    @staticmethod
    def build_Assign(ctx, stmt):
        rhs = build_expr(ctx, stmt.value)
        lhs = list(map(lambda x: build_expr(ctx, x), stmt.targets))
        return Assign(lhs, rhs)

    @staticmethod
    def build_AnnAssign(ctx, stmt):
        if stmt.value is None:
            raise UnsupportedNodeError(ctx, stmt, reason='without assigned value')
        rhs = build_expr(ctx, stmt.value)
        lhs = build_expr(ctx, stmt.target)
        the_type = build_expr(ctx, stmt.annotation)
        return Assign([lhs], rhs, the_type)

    @staticmethod
    def build_Delete(ctx, stmt):
        if len(stmt.targets) > 1:
            source_range = ctx.make_range(stmt.lineno, stmt.col_offset,
                                          stmt.col_offset + len("del"))
            raise NotSupportedError(
                source_range, 'del with more than one operand is not supported')
        return Delete(build_expr(ctx, stmt.targets[0]))

    @staticmethod
    def build_Return(ctx, stmt):
        r = ctx.make_range(stmt.lineno, stmt.col_offset, stmt.col_offset + len("return"))
        return Return(r, None if stmt.value is None else build_expr(ctx, stmt.value))

    @staticmethod
    def build_Raise(ctx, stmt):
        r = ctx.make_range(stmt.lineno, stmt.col_offset, stmt.col_offset + len("raise"))
        expr = build_expr(ctx, stmt.exc)
        return Raise(r, expr)

    @staticmethod
    def build_Assert(ctx, stmt):
        r = ctx.make_range(stmt.lineno, stmt.col_offset, stmt.col_offset + len("assert"))
        test = build_expr(ctx, stmt.test)
        msg = build_expr(ctx, stmt.msg) if stmt.msg is not None else None
        return Assert(r, test, msg)

    @staticmethod
    def build_AugAssign(ctx, stmt):
        lhs = build_expr(ctx, stmt.target)
        rhs = build_expr(ctx, stmt.value)
        op = type(stmt.op)
        if op in StmtBuilder.augassign_map:
            op_token = StmtBuilder.augassign_map[op]
        else:
            raise NotSupportedError(
                find_before(ctx, rhs.range().start, '=', offsets=(-1, 0)),
                "unsupported kind of augumented assignment: " + op.__name__)
        return AugAssign(lhs, op_token, rhs)

    @staticmethod
    def build_While(ctx, stmt):
        if stmt.orelse:
            # TODO: try to recover the location of else:? Python doesn't give us useful
            # annotations in this case
            raise NotSupportedError(None, "else branches of while loops aren't supported")
        r = ctx.make_range(stmt.lineno, stmt.col_offset, stmt.col_offset + len("while"))
        return While(r, build_expr(ctx, stmt.test),
                     build_stmts(ctx, stmt.body))

    @staticmethod
    def build_For(ctx, stmt):
        r = ctx.make_range(stmt.lineno, stmt.col_offset, stmt.col_offset + len("for"))
        return For(
            r, [build_expr(ctx, stmt.target)],
            [build_expr(ctx, stmt.iter)], build_stmts(ctx, stmt.body))

    @staticmethod
    def build_If(ctx, stmt):
        r = ctx.make_range(stmt.lineno, stmt.col_offset, stmt.col_offset + len("if"))
        return If(r, build_expr(ctx, stmt.test),
                  build_stmts(ctx, stmt.body),
                  build_stmts(ctx, stmt.orelse))

    @staticmethod
    def build_Print(ctx, stmt):
        r = ctx.make_range(stmt.lineno, stmt.col_offset, stmt.col_offset + len("print"))
        if stmt.dest:
            raise NotSupportedError(r, "print statements with non-default destinations aren't supported")
        args = [build_expr(ctx, val) for val in stmt.values]
        return ExprStmt(Apply(Var(Ident(r, "print")), args, []))

    @staticmethod
    def build_Pass(ctx, stmt):
        r = ctx.make_range(stmt.lineno, stmt.col_offset, stmt.col_offset + len("pass"))
        return Pass(r)

    @staticmethod
    def build_Break(ctx, stmt):
        r = ctx.make_range(stmt.lineno, stmt.col_offset, stmt.col_offset + len("break"))
        return Break(r)

    @staticmethod
    def build_Continue(ctx, stmt):
        r = ctx.make_range(stmt.lineno, stmt.col_offset, stmt.col_offset + len("continue"))
        return Continue(r)

    @staticmethod
    def build_With(ctx, stmt):
        r = ctx.make_range(stmt.lineno, stmt.col_offset, stmt.col_offset + len("with"))
        return With(r, build_withitems(ctx, stmt.items), build_stmts(ctx, stmt.body))

class ExprBuilder(Builder):
    binop_map = {
        ast.Add: '+',
        ast.Sub: '-',
        ast.Mult: '*',
        ast.Div: '/',
        ast.Pow: '**',
        ast.Mod: '%',
        ast.FloorDiv: '//',
        ast.BitAnd: '&',
        ast.BitXor: '^',
        ast.BitOr: '|',
        ast.LShift: '<<',
        ast.RShift: '>>',
    }

    binop_map[ast.MatMult] = '@'

    unop_map = {
        ast.Not: 'not',
        ast.USub: '-',
        ast.Invert: '~',
    }

    boolop_map = {
        ast.And: 'and',
        ast.Or: 'or',
    }

    cmpop_map = {
        ast.Eq: '==',
        ast.NotEq: '!=',
        ast.LtE: '<=',
        ast.Lt: '<',
        ast.GtE: '>=',
        ast.Gt: '>',
        ast.Is: 'is',
        ast.IsNot: 'is not',
        ast.In: 'in',
        ast.NotIn: 'not in',
    }

    @staticmethod
    def build_Attribute(ctx, expr):
        base = build_expr(ctx, expr.value)
        # expr.attr is just a string, so it's not annotated in any way, so we have
        # to build the range manually
        source = ctx.source.encode('utf-8')

        def get_char(index):
            return chr(source[index])

        start_pos = base.range().end + 1
        while get_char(start_pos) in string.whitespace:  # Skip whitespace
            start_pos += 1
        end_pos = start_pos + len(expr.attr)
        name_range = ctx.make_raw_range(start_pos, end_pos)
        return Select(base, Ident(name_range, expr.attr))

    @staticmethod
    def build_Call(ctx, expr):
        func = build_expr(ctx, expr.func)
        args = [build_expr(ctx, py_arg) for py_arg in expr.args]
        if hasattr(expr, 'starargs') and expr.starargs:
            stararg_expr = build_expr(ctx, expr.starargs)
            args += [Starred(stararg_expr.range(), stararg_expr)]
        kwargs = []
        for kw in expr.keywords:
            kw_expr = build_expr(ctx, kw.value)
            # XXX: we could do a better job at figuring out the range for the name here
            if not kw.arg:
                raise NotSupportedError(kw_expr.range(), 'keyword-arg expansion is not supported')
            kwargs.append(Attribute(Ident(kw_expr.range(), kw.arg), kw_expr))
        return Apply(func, args, kwargs)

    @staticmethod
    def build_Ellipsis(ctx, expr):
        r = ctx.make_range(expr.lineno, expr.col_offset, expr.col_offset + 3)  # len("...") == 3
        return Dots(r)

    @staticmethod
    def build_Name(ctx, expr):
        r = ctx.make_range(expr.lineno, expr.col_offset, expr.col_offset + len(expr.id))
        if expr.id.startswith(_reserved_prefix):
            raise NotSupportedError(r, "names of variables used in JIT-ed functions "
                                       "can't start with " + _reserved_prefix)
        if expr.id == "True":
            return TrueLiteral(r)
        elif expr.id == "False":
            return FalseLiteral(r)
        elif expr.id == "None":
            return NoneLiteral(r)
        return Var(Ident(r, expr.id))

    @staticmethod
    def build_NameConstant(ctx, expr):
        r = ctx.make_range(expr.lineno, expr.col_offset, expr.col_offset + len(str(expr.value)))
        if expr.value is True:
            return TrueLiteral(r)
        elif expr.value is False:
            return FalseLiteral(r)
        elif expr.value is None:
            return NoneLiteral(r)
        else:
            raise ValueError("Name constant value unsupported: " + str(expr.value))

    @staticmethod
    def build_BinOp(ctx, expr):
        lhs = build_expr(ctx, expr.left)
        rhs = build_expr(ctx, expr.right)
        op = type(expr.op)

        if op == ast.Div and not ctx.uses_true_division:
            err_range = ctx.make_raw_range(lhs.range().end, rhs.range().start)
            raise FrontendError(err_range, 'Division of ints in TorchScript uses Python 3 true '
                                'division semantics. Please put `from __future__ '
                                'import division` at the top of your file')
        op_token = ExprBuilder.binop_map.get(op)
        if op_token is None:
            err_range = ctx.make_raw_range(lhs.range().end, rhs.range().start)
            raise NotSupportedError(err_range, "unsupported binary operator: " + op.__name__)
        return BinOp(op_token, lhs, rhs)

    @staticmethod
    def build_UnaryOp(ctx, expr):
        sub_expr = build_expr(ctx, expr.operand)
        op = type(expr.op)
        op_token = ExprBuilder.unop_map.get(op)
        r = ctx.make_range(expr.lineno, expr.col_offset, expr.col_offset + len(op_token))
        if op_token is None:
            err_range = ctx.make_raw_range(r.start, sub_expr.range().end)
            raise NotSupportedError(err_range, "unsupported unary operator: " + op.__name__)
        return UnaryOp(r, op_token, sub_expr)

    @staticmethod
    def build_BoolOp(ctx, expr):
        if len(expr.values) < 2:
            raise AssertionError("expected at least 2 values in BoolOp, but got " + str(len(expr.values)))
        sub_exprs = [build_expr(ctx, sub_expr) for sub_expr in expr.values]
        op = type(expr.op)
        op_token = ExprBuilder.boolop_map.get(op)
        if op_token is None:
            err_range = ctx.make_raw_range(sub_exprs[0].range().end, sub_exprs[1].range().start)
            raise NotSupportedError(err_range, "unsupported boolean operator: " + op.__name__)
        lhs = sub_exprs[0]
        for rhs in sub_exprs[1:]:
            lhs = BinOp(op_token, lhs, rhs)
        return lhs

    @staticmethod
    def build_IfExp(ctx, expr):
        return TernaryIf(build_expr(ctx, expr.test),
                         build_expr(ctx, expr.body),
                         build_expr(ctx, expr.orelse))

    @staticmethod
    def build_Compare(ctx, expr):
        operands = [build_expr(ctx, e) for e in [expr.left] + list(expr.comparators)]
        result = None
        for lhs, op_, rhs in zip(operands, expr.ops, operands[1:]):
            op = type(op_)
            op_token = ExprBuilder.cmpop_map.get(op)
            r = ctx.make_raw_range(lhs.range().end, rhs.range().start)
            if op_token is None:
                raise NotSupportedError(r, "unsupported comparison operator: " + op.__name__)

            if op == ast.NotIn:
                # NB: `not in` is just `not( in )`, so we don't introduce new tree view
                # but just make it a nested call in our tree view structure
                in_expr = BinOp('in', lhs, rhs)
                cmp_expr = UnaryOp(r, 'not', in_expr)
            else:
                cmp_expr = BinOp(op_token, lhs, rhs)

            if result is None:
                result = cmp_expr
            else:
                result = BinOp('and', result, cmp_expr)
        return result

    @staticmethod
    def build_Subscript(ctx, expr):
        def build_SliceExpr(ctx, base, slice_expr):
            lower = build_expr(ctx, slice_expr.lower) if slice_expr.lower is not None else None
            upper = build_expr(ctx, slice_expr.upper) if slice_expr.upper is not None else None
            step = build_expr(ctx, slice_expr.step) if slice_expr.step is not None else None
            return SliceExpr(base.range(), lower, upper, step)

        def build_Index(ctx, base, index_expr):
            if isinstance(index_expr.value, ast.Tuple) or \
                    isinstance(index_expr.value, ast.List):
                raise NotSupportedError(base.range(),
                                        "slicing multiple dimensions with "
                                        "sequences not supported yet")
            return build_expr(ctx, index_expr.value)

        def build_ExtSlice(ctx, base, extslice):
            sub_exprs = []
            for expr in extslice.dims:
                sub_type = type(expr)
                if sub_type is ast.Index:
                    sub_exprs.append(build_Index(ctx, base, expr))
                elif sub_type is ast.Slice:
                    sub_exprs.append(build_SliceExpr(ctx, base, expr))
                elif sub_type is ast.Ellipsis:
                    sub_exprs.append(Dots(base.range()))
                else:
                    raise NotSupportedError(base.range(),
                                            "slicing multiple dimensions with "
                                            "{} not supported".format(sub_type))
            return sub_exprs

        base = build_expr(ctx, expr.value)
        sub_type = type(expr.slice)
        if sub_type is ast.Index:
            if isinstance(expr.slice.value, ast.Tuple):
                # N-dimensional indexing using Tuple: x[(i, j, k)] is equivalent to x[i, j, k]
                # XXX: Indexing using a list is **different**! It triggers advanced indexing.
                indices = []
                for index_expr in expr.slice.value.elts:
                    indices.append(build_expr(ctx, index_expr))
                return Subscript(base, indices)
            else:
                return Subscript(base, [build_expr(ctx, expr.slice.value)])
        elif sub_type is ast.Slice:
            return Subscript(base, [build_SliceExpr(ctx, base, expr.slice)])
        elif sub_type is ast.ExtSlice:
            return Subscript(base, build_ExtSlice(ctx, base, expr.slice))
        else:  # Ellipsis (can only happen in Python 2)
            raise NotSupportedError(base.range(), "ellipsis is not supported")

    @staticmethod
    def build_List(ctx, expr):
        return ListLiteral(ctx.make_range(expr.lineno, expr.col_offset, expr.col_offset + 1),
                           [build_expr(ctx, e) for e in expr.elts])

    @staticmethod
    def build_Tuple(ctx, expr):
        return TupleLiteral(ctx.make_range(expr.lineno, expr.col_offset, expr.col_offset + 1),
                            [build_expr(ctx, e) for e in expr.elts])

    @staticmethod
    def build_Dict(ctx, expr):
        return DictLiteral(ctx.make_range(expr.lineno, expr.col_offset, expr.col_offset + 1),
                           [build_expr(ctx, e) for e in expr.keys], [build_expr(ctx, e) for e in expr.values])

    @staticmethod
    def build_Num(ctx, expr):
        value = str(expr.n)
        r = ctx.make_range(expr.lineno, expr.col_offset, expr.col_offset + len(value))
        return Const(r, value)

    @staticmethod
    def build_Constant(ctx, expr):
        value = expr.value
        if value is None or isinstance(value, bool):
            # NB: this check has to happen before the int check because bool is
            # a subclass of int
            return ExprBuilder.build_NameConstant(ctx, expr)
        if isinstance(value, (int, float)):
            return ExprBuilder.build_Num(ctx, expr)
        elif isinstance(value, str):
            return ExprBuilder.build_Str(ctx, expr)
        elif isinstance(value, type(Ellipsis)):
            return ExprBuilder.build_Ellipsis(ctx, expr)
        else:
            error_range = ctx.make_range(expr.lineno, expr.col_offset, expr.col_offset + len(str(value)))
            raise FrontendError(error_range, "Unknown Constant expression type")

    @staticmethod
    def build_Str(ctx, expr):
        value = str(expr.s)
        r = ctx.make_range(expr.lineno, expr.col_offset, expr.col_offset + 1)
        return StringLiteral(r, value)

    @staticmethod
    def build_JoinedStr(ctx, expr):
        s = ''
        args = []
        for value in expr.values:
            r = ctx.make_range(value.lineno, value.col_offset, value.col_offset + 1)
            if isinstance(value, ast.FormattedValue):
                if value.conversion != -1:
                    raise NotSupportedError(r, 'Don\'t support conversion in JoinedStr')
                if value.format_spec is not None:
                    raise NotSupportedError(r, 'Don\'t support formatting in JoinedStr')
                s += '{}'
                args.append(build_expr(ctx, value.value))
            elif isinstance(value, ast.Str):
                s += value.s
            else:
                raise NotSupportedError(r, 'Unsupported value in JoinedStr')

        r = ctx.make_range(expr.lineno, expr.col_offset, expr.col_offset + 1)
        return Apply(Select(StringLiteral(r, s), Ident(r, 'format')), args, [])

    @staticmethod
    def build_ListComp(ctx, stmt):
        r = ctx.make_range(stmt.lineno, stmt.col_offset, stmt.col_offset)
        if (len(stmt.generators) > 1):
            raise NotSupportedError(r, "multiple comprehension generators not supported yet")

        if (len(stmt.generators[0].ifs) != 0):
            raise NotSupportedError(r, "comprehension ifs not supported yet")

        elt_expr = build_expr(ctx, stmt.elt)
        target_expr = build_expr(ctx, stmt.generators[0].target)

        iter_expr = build_expr(ctx, stmt.generators[0].iter)
        return ListComp(r, elt_expr, target_expr, iter_expr)

    @staticmethod
    def build_Starred(ctx, expr):
        r = ctx.make_range(expr.lineno, expr.col_offset, expr.col_offset + 1)
        return Starred(r, build_expr(ctx, expr.value))

build_expr = ExprBuilder()
build_stmt = StmtBuilder()
build_withitem = WithItemBuilder()

def find_before(ctx, pos, substr, offsets=(0, 0)):
    new_pos = ctx.source[:pos].rindex(substr)
    return ctx.make_raw_range(new_pos + offsets[0], new_pos + len(substr) + offsets[1])<|MERGE_RESOLUTION|>--- conflicted
+++ resolved
@@ -128,9 +128,6 @@
     return list(filter(None, stmts))
 
 
-<<<<<<< HEAD
-def get_jit_class_def(cls, self_name, parse_defaults=False):
-=======
 def get_class_properties(cls, self_name):
     """
     Get a list of Property objects representing the properties of a class.
@@ -156,7 +153,6 @@
 
 
 def get_jit_class_def(cls, self_name):
->>>>>>> 2b70f827
     # Get defs for each method within the current class independently
     # TODO: proper overriding analysis when implementing class inheritance
     methods = inspect.getmembers(
@@ -165,18 +161,11 @@
         and not is_static_fn(cls, m.__name__)
         and m.__name__ in cls.__dict__
     )
-<<<<<<< HEAD
-    method_defs = [get_jit_def(method[1],
-                               method[0],
-                               self_name=self_name,
-                               parse_defaults=parse_defaults) for method in methods]
-=======
+
     methods = [get_jit_def(method[1],
                            method[0],
                            self_name=self_name) for method in methods]
-
     properties = get_class_properties(cls, self_name)
->>>>>>> 2b70f827
 
     sourcelines, file_lineno, filename = get_source_lines_and_file(cls, torch._C.ErrorReport.call_stack())
     source = ''.join(sourcelines)
@@ -187,7 +176,7 @@
     return build_class_def(ctx, py_ast.body[0], methods, properties, self_name)
 
 
-def get_jit_def(fn, def_name, self_name=None, parse_defaults=False):
+def get_jit_def(fn, def_name, self_name=None):
     """
     Build a JIT AST (TreeView) from the given function.
 
@@ -224,7 +213,7 @@
             # Replace potentially unsupported type annotations by "Any"
             arg.annotation = unused_fn_def.args.args[0].annotation
 
-    return build_def(ctx, fn_def, type_line, def_name, self_name=self_name, parse_defaults=parse_defaults)
+    return build_def(ctx, fn_def, type_line, def_name, self_name=self_name)
 
 
 class Builder(object):
@@ -241,12 +230,12 @@
     return ClassDef(Ident(r, self_name), [Stmt(method) for method in methods], properties)
 
 
-def build_def(ctx, py_def, type_line, def_name, self_name=None, parse_defaults=False):
+def build_def(ctx, py_def, type_line, def_name, self_name=None):
     body = py_def.body
     r = ctx.make_range(py_def.lineno + len(py_def.decorator_list),
                        py_def.col_offset,
                        py_def.col_offset + len("def"))
-    param_list = build_param_list(ctx, py_def.args, self_name, parse_defaults)
+    param_list = build_param_list(ctx, py_def.args, self_name)
     return_type = None
     if getattr(py_def, 'returns', None) is not None:
         return_type = build_expr(ctx, py_def.returns)
@@ -265,7 +254,7 @@
                      "or use keyword-only arguments with defaults")
 
 
-def build_param_list(ctx, py_args, self_name, parse_defaults=False):
+def build_param_list(ctx, py_args, self_name):
     if py_args.kwarg is not None:
         expr = py_args.kwarg
         ctx_range = ctx.make_range(expr.lineno, expr.col_offset - 1, expr.col_offset + len(expr.arg))
@@ -282,16 +271,12 @@
                 ctx_range = build_expr(ctx, arg).range()
                 raise NotSupportedError(ctx_range, _vararg_kwarg_err)
 
-    if parse_defaults:
-        padded_arg_defaults = [None] * (len(py_args.args) - len(py_args.defaults)) + py_args.defaults
-        args_with_defaults = zip(py_args.args, padded_arg_defaults)
-        padded_kw_arg_defaults = [None] * (len(py_args.kwonlyargs) - len(py_args.kw_defaults)) + py_args.kw_defaults
-        kwonlyargs_with_defaults = zip(py_args.kwonlyargs, padded_kw_arg_defaults)
-        result = [build_param(ctx, arg[0], self_name, False, arg[1]) for arg in args_with_defaults]
-        result += [build_param(ctx, arg[0], self_name, True, arg[1]) for arg in kwonlyargs_with_defaults]
-    else:
-        result = [build_param(ctx, arg, self_name, False) for arg in py_args.args]
-        result += [build_param(ctx, arg, self_name, True) for arg in py_args.kwonlyargs]
+    padded_arg_defaults = [None] * (len(py_args.args) - len(py_args.defaults)) + py_args.defaults
+    args_with_defaults = zip(py_args.args, padded_arg_defaults)
+    padded_kw_arg_defaults = [None] * (len(py_args.kwonlyargs) - len(py_args.kw_defaults)) + py_args.kw_defaults
+    kwonlyargs_with_defaults = zip(py_args.kwonlyargs, padded_kw_arg_defaults)
+    result = [build_param(ctx, arg[0], self_name, False, arg[1]) for arg in args_with_defaults]
+    result += [build_param(ctx, arg[0], self_name, True, arg[1]) for arg in kwonlyargs_with_defaults]
 
     return result
 
