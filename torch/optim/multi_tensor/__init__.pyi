--- conflicted
+++ resolved
@@ -1,9 +1,2 @@
-<<<<<<< HEAD
-from . import swa_utils as swa_utils
-from . import lr_scheduler as lr_scheduler
-
 from .adam import Adam as Adam
-from .adamw import AdamW as AdamW
-=======
-from .adam import Adam as Adam
->>>>>>> 809c4b04
+from .adamw import AdamW as AdamW