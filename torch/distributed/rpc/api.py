import collections
import contextlib
import functools
import inspect
import logging
import threading
from typing import Generic, TypeVar

import torch

from . import (
    PyRRef,
    RemoteProfilerManager,
    WorkerInfo,
    _cleanup_python_rpc_handler,
    _delete_all_user_and_unforked_owner_rrefs,
    _destroy_rref_context,
    _get_current_rpc_agent,
    _invoke_remote_builtin,
    _invoke_remote_python_udf,
    _invoke_remote_torchscript,
    _invoke_rpc_builtin,
    _invoke_rpc_python_udf,
    _invoke_rpc_torchscript,
    _is_current_rpc_agent_set,
    _reset_current_rpc_agent,
    _set_and_start_rpc_agent,
    _set_rpc_timeout,
)

from .internal import (
    PythonUDF,
    RPCExecMode,
    _internal_rpc_pickler,
    _build_rpc_profiling_key,
)

from .constants import DEFAULT_SHUTDOWN_TIMEOUT, UNSET_RPC_TIMEOUT


logger = logging.getLogger(__name__)


# NB: Ignoring RRef leaks during shutdown. Without this, applications have to
# make sure there is no references to any RRef in the application code and
# Python GC has done its job to delete those RRefs. This is could result in bad
# debugging experiences especially when for large applications. Therefore, by
# default, we are going to ignore RRef leaks during shutdown. This is usually
# fine as shutdown means applications have done training and no longer care
# about states.
#
# To enable RRef leak checking, set this _ignore_rref_leak to False
_ignore_rref_leak = True
_default_pickler = _internal_rpc_pickler


@contextlib.contextmanager
def _use_rpc_pickler(rpc_pickler):
    r"""
    rpc_pickler: (.internal._InternalRPCPickler) Overrides the default RPC pickler
    """
    global _default_pickler
    _default_pickler = rpc_pickler
    try:
        yield
    finally:
        _default_pickler = _internal_rpc_pickler


def _require_initialized(func):
    @functools.wraps(func)
    def wrapper(*args, **kwargs):
        if not _is_current_rpc_agent_set():
            raise RuntimeError(
                "RPC has not been initialized. Call "
                "torch.distributed.rpc.init_rpc first."
            )
        return func(*args, **kwargs)

    return wrapper


class AllGatherStates(object):
    def __init__(self):
        # Each `gathered_objects` is an empty dict at beginning.
        # The leader worker is elected as the first worker in a sorted worker
        # name list. Whenever there is a worker entering `_all_gather()`, it
        # runs `_gather_to_leader()` on the leader to add its own name and
        # data obj to this dict. The leader also adds itself's name to the dict
        # on calling `_all_gather()`.
        # Once `set(gathered_objects.keys()) == _ALL_WORKER_NAMES`, the leader
        # will broadcast the gathered dict to all follower workers and set their
        # `gathered_objects` field and the `proceed_signal` field.
        self.gathered_objects = {}
        # All workers wait on this signal until it receives all gathered
        # objects.
        self.proceed_signal = threading.Event()


# States used by `def _all_gather()`.
# `_ALL_WORKER_NAMES` is initialized on initiaizing RPC layer.
_ALL_WORKER_NAMES = None
_all_gather_dict_lock = threading.RLock()
_all_gather_sequence_id = 0
_all_gather_sequence_id_to_states = collections.defaultdict(AllGatherStates)


def _init_rpc_states(agent):
    worker_infos = agent.get_worker_infos()
    global _ALL_WORKER_NAMES
    _ALL_WORKER_NAMES = {worker_info.name for worker_info in worker_infos}

    # NB: backend implementation might have already set the rpc_agent.
    if not _is_current_rpc_agent_set():
        _set_and_start_rpc_agent(agent)


def _gather_to_leader(sequence_id, worker_name, obj):
    with _all_gather_dict_lock:
        assert (
            worker_name in _ALL_WORKER_NAMES
        ), "{worker_name} is not expected by leader.".format(worker_name=worker_name)
        states = _all_gather_sequence_id_to_states[sequence_id]
        assert (
            worker_name not in states.gathered_objects
        ), "{worker_name} reported intent sequence id {sequence_id} twice. ".format(
            worker_name=worker_name, sequence_id=sequence_id
        )
        states.gathered_objects[worker_name] = obj
        if _ALL_WORKER_NAMES == set(states.gathered_objects.keys()):
            states.proceed_signal.set()


def _broadcast_to_followers(sequence_id, objects_map):
    with _all_gather_dict_lock:
        states = _all_gather_sequence_id_to_states[sequence_id]

    assert (
        not states.proceed_signal.is_set()
    ), "Termination signal sequence id {} got set twice.".format(sequence_id)
    states.gathered_objects = objects_map
    states.proceed_signal.set()


@_require_initialized
def _all_gather(obj, timeout=UNSET_RPC_TIMEOUT):
    r"""
    This is similar to torch.distributed.all_gather(), but is using RPC. It
    picks the worker with the smallest name (alphabetic order) as the leader.
    Then all followers send their data ``obj`` to the leader. After the leader
    has received all, it will broadcast the results back to all followers. This
    function blocks until all workers have received the gathered results.
    """
    assert (
        _ALL_WORKER_NAMES is not None
    ), "`_ALL_WORKER_NAMES` is not initialized for `def _all_gather`."
    leader_name = sorted(_ALL_WORKER_NAMES)[0]

    self_name = _get_current_rpc_agent().get_worker_info().name

    global _all_gather_sequence_id
    with _all_gather_dict_lock:
        sequence_id = _all_gather_sequence_id
        _all_gather_sequence_id += 1

    is_leader = leader_name == self_name
    if timeout == UNSET_RPC_TIMEOUT:
        timeout = _get_current_rpc_agent()._get_timeout()

    # Phase 1: Followers send it's object to the leader
    if is_leader:
        _gather_to_leader(sequence_id, self_name, obj)
    else:
        rpc_sync(
            leader_name,
            _gather_to_leader,
            args=(sequence_id, self_name, obj),
            timeout=timeout,
        )

    with _all_gather_dict_lock:
        states = _all_gather_sequence_id_to_states[
            sequence_id
        ]
    states.proceed_signal.wait()

    # Phase 2: Leader broadcast gathered results to all followers
    # Leader's signal is the first to be unblocked, after receiving all
    # followers' data objects.
    if is_leader:
        worker_name_to_response_future_dict = dict()
        for follower_name in _ALL_WORKER_NAMES - {leader_name}:
            fut = rpc_async(
                follower_name,
                _broadcast_to_followers,
                args=(sequence_id, states.gathered_objects),
                timeout=timeout
            )
            worker_name_to_response_future_dict[follower_name] = fut

<<<<<<< HEAD
        failed_followers = []
=======
        errors = []
>>>>>>> c253b101
        for follower_name, fut in worker_name_to_response_future_dict.items():
            try:
                fut.wait()
            except RuntimeError as ex:
<<<<<<< HEAD
                failed_followers.append(follower_name)

        if failed_followers:
            raise RuntimeError(
                f"Followers {failed_followers} timed out after {timeout:.2f} seconds"
=======
                errors.append((follower_name, ex))

        if errors:
            raise RuntimeError(
                f"Followers {[e[0] for e in errors]} timed out in _all_gather "
                f"after {timeout} seconds. The first exception is {errors[0][1]}"
>>>>>>> c253b101
            )

    return states.gathered_objects


@_require_initialized
def _wait_all_workers():
    r"""
    Block until all local and remote RPC processes reach this method and wait
    for all outstanding work to complete. Every RPC process must call this
    method before exit to perform a graceful shutdown. This should be used to
    terminate the RPC framework, and there is no guarantee that the RPC
    framework will work after this method returns.
    """
    try:
<<<<<<< HEAD
        _all_gather(None, timeout=DEFAULT_SHUTDOWN_TIMEOUT)
    except RuntimeError as ex:
        logger.error(str(ex))
=======
        _all_gather(None)
    except RuntimeError as ex:
        logger.error(
            f"Failed to respond to 'Shutdown Proceed' in time, got error {ex}"
        )
>>>>>>> c253b101


@_require_initialized
def shutdown(graceful=True):
    r"""
    Perform a shutdown of the RPC agent, and then destroy the RPC agent. This
    stops the local agent from accepting outstanding requests, and shuts
    down the RPC framework by terminating all RPC threads. If ``graceful=True``,
    this will block until all local and remote RPC processes reach this method
    and wait for all outstanding work to complete. Otherwise, if
    ``graceful=False``, this is a local shutdown, and it does not wait for other
    RPC processes to reach this method.

    .. warning::
        For :class:`~torch.futures.Future` objects returned by
        :meth:`~torch.distributed.rpc.rpc_async`, ``future.wait()`` should not
        be called after ``shutdown()``.

    Arguments:
        graceful (bool): Whether to do a graceful shutdown or not. If True,
                         this will 1) wait until there is no pending system
                         messages for ``UserRRefs`` and delete them; 2) block
                         until all local and remote RPC processes have reached
                         this method and wait for all outstanding work to
                         complete.

    Example::
        Make sure that ``MASTER_ADDR`` and ``MASTER_PORT`` are set properly
        on both workers. Refer to :meth:`~torch.distributed.init_process_group`
        API for more details. For example,

        >>> export MASTER_ADDR=localhost
        >>> export MASTER_PORT=5678

        Then run the following code in two different processes:

        >>> # On worker 0:
        >>> import torch
        >>> import torch.distributed.rpc as rpc
        >>> rpc.init_rpc("worker0", rank=0, world_size=2)
        >>> # do some work
        >>> result = rpc.rpc_sync("worker1", torch.add, args=(torch.ones(1), 1))
        >>> # ready to shutdown
        >>> rpc.shutdown()

        >>> # On worker 1:
        >>> import torch.distributed.rpc as rpc
        >>> rpc.init_rpc("worker1", rank=1, world_size=2)
        >>> # wait for worker 0 to finish work, and then shutdown.
        >>> rpc.shutdown()
    """
    if graceful:
        _wait_all_workers()
        _delete_all_user_and_unforked_owner_rrefs()
        _get_current_rpc_agent().join()
    try:
        # This raises a `TORCH_CHECK()` exception on RRef leak detected.
        _destroy_rref_context(_ignore_rref_leak)
    finally:
        _get_current_rpc_agent().shutdown()
        # clean up python rpc handler in shutdown(), see comments in
        # PythonRpcHandler::cleanup(), call it in python API because the
        # cleanup() function has python dependency, it assumes python
        # interpreter exists.
        # No matter if RRef leak exception is raised, this clean-up code
        # must run to avoid destruction segfault in Python 3.5.
        #
        # future.wait() should not be called after shutdown().
        # pythonRpcHandler is cleaned up in shutdown(), after
        # shutdown(), python objects returned from rpc python call can not be
        # resolved.
        _cleanup_python_rpc_handler()
        _reset_current_rpc_agent()


@_require_initialized
def get_worker_info(worker_name=None):
    r"""
    Get :class:`~torch.distributed.rpc.WorkerInfo` of a given worker name.
    Use this :class:`~torch.distributed.rpc.WorkerInfo` to avoid passing an
    expensive string on every invocation.

    Arguments:
        worker_name (str): the string name of a worker. If ``None``, return the
                           the id of the current worker. (default ``None``)

    Returns:
        :class:`~torch.distributed.rpc.WorkerInfo` instance for the given
        ``worker_name`` or :class:`~torch.distributed.rpc.WorkerInfo` of the
        current worker if ``worker_name`` is ``None``.
    """
    if worker_name:
        return _get_current_rpc_agent().get_worker_info(worker_name)
    else:
        return _get_current_rpc_agent().get_worker_info()


def _to_worker_info(name_or_info):
    if isinstance(name_or_info, WorkerInfo):
        return name_or_info
    elif isinstance(name_or_info, str):
        return get_worker_info(name_or_info)
    else:
        raise ValueError("Cannot get WorkerInfo from name {}".format(name_or_info))


def _rref_typeof_on_owner(rref):
    return type(rref.local_value())


def _rref_typeof_on_user(rref):
    return rpc_sync(
        rref.owner(),
        _rref_typeof_on_owner,
        args=(rref,)
    )


T = TypeVar("T")
GenericWithOneTypeVar = Generic[T]


try:
    # Combine the implementation class and the type class.
    class RRef(PyRRef, GenericWithOneTypeVar):
        pass
except TypeError as exc:
    # TypeError: metaclass conflict: the metaclass of a derived class
    # must be a (non-strict) subclass of the metaclasses of all its bases
    class RRefMeta(PyRRef.__class__, GenericWithOneTypeVar.__class__):
        pass

    # Combine the implementation class and the type class.
    class RRef(PyRRef, GenericWithOneTypeVar, metaclass=RRefMeta):
        pass


# Install docstrings from `PyRRef` to `RRef`.
#
# This is for the fact that pybind11 generates the parameter
# `self` as type `rpc.PyRRef`, so a `:inherited-members:`
# under `.. autoclass:: RRef` does not work.
# we have to do the following process to replacee `rpc.PyRRef` with `rpc.RRef`.
#
def method_factory(method_name, docstring):
    def method(self, *args, **kwargs):
        return getattr(super(RRef, self), method_name)(*args, **kwargs)

    method.__doc__ = docstring
    return method


for method_name, method in inspect.getmembers(PyRRef):
    # Ignore magic methods, except "__str__".
    if method_name.startswith("_") and method_name != "__str__":
        continue

    # Get pybind11 generated docstring.
    # It's like,
    """
    to_here(self: torch.distributed.rpc.PyRRef, timeout: float=-1.0) -> object

        Blocking call that copies the value of the RRef from the owner
        to the local node and returns it. If the current node is the
        owner, returns a reference to the local value.
    """
    docstring = getattr(method, "__doc__", None)
    assert docstring is not None, "RRef user-facing methods should all have docstrings."

    # Do surgery on pybind11 generated docstrings.
    docstring = docstring.replace("torch.distributed.rpc.PyRRef", "torch.distributed.rpc.RRef")

    # Attach user-facing RRef method with modified docstring.
    new_method = method_factory(method_name, docstring)
    setattr(RRef, method_name, new_method)


@_require_initialized
def remote(to, func, args=None, kwargs=None, timeout=UNSET_RPC_TIMEOUT):
    r"""
    Make a remote call to run ``func`` on worker ``to`` and return an
    :class:`~torch.distributed.rpc.RRef` to the result value immediately.
    Worker ``to`` will be the owner of the returned
    :class:`~torch.distributed.rpc.RRef`, and the worker calling ``remote`` is
    a user. The owner manages the global reference count of its
    :class:`~torch.distributed.rpc.RRef`, and the owner
    :class:`~torch.distributed.rpc.RRef` is only destructed when globally there
    are no living references to it.

    Arguments:
        to (str or WorkerInfo): id or name of the destination worker.
        func (callable): a callable function, such as Python callables, builtin
                         operators (e.g. :meth:`~torch.add`) and annotated
                         TorchScript functions.
        args (tuple): the argument tuple for the ``func`` invocation.
        kwargs (dict): is a dictionary of keyword arguments for the ``func``
                       invocation.

        timeout (float, optional): timeout in seconds for this remote call. If the
                                   creation of this
                                   :class:`~torch.distributed.rpc.RRef` on worker
                                   ``to`` is not successfully processed on this
                                   worker within this timeout, then the next time
                                   there is an attempt to use the RRef (such as
                                   ``to_here()``), a timeout will be raised
                                   indicating this failure. A value of 0 indicates
                                   an infinite timeout, i.e. a timeout error will
                                   never be raised. If not provided, the default
                                   value set during initialization or with
                                   ``_set_rpc_timeout`` is used.

    Returns:
        A user :class:`~torch.distributed.rpc.RRef` instance to the result
        value. Use the blocking API :meth:`torch.distributed.rpc.RRef.to_here`
        to retrieve the result value locally.

    .. warning ::
        Using GPU tensors as arguments or return values of ``func`` is not
        supported since we don't support sending GPU tensors over the wire. You
        need to explicitly copy GPU tensors to CPU before using them as
        arguments or return values of ``func``.

    .. warning ::
        The ``remote`` API does not copy storages of argument tensors until
        sending them over the wire, which could be done by a different thread
        depending on the RPC backend type. The caller should make sure that the
        contents of those tensors stay intact until the returned RRef is
        confirmed by the owner, which can be checked using the
        :meth:`torch.distributed.rpc.RRef.confirmed_by_owner` API.

    .. warning ::
        Errors such as timeouts for the ``remote`` API are handled on a
        best-effort basis. This means that when remote calls initiated by
        ``remote`` fail, such as with a timeout error, we take a best-effort
        approach to error handling. This means that errors are handled and set
        on the resulting RRef on an asynchronous basis. If the RRef has not been
        used by the application before this handling (such as ``to_here`` or
        fork call), then future uses of the ``RRef`` will appropriately raise
        errors. However, it is possible that the user application will use the
        ``RRef`` before the errors are handled. In this case, errors may not be
        raised as they have not yet been handled.

    Example::
        Make sure that ``MASTER_ADDR`` and ``MASTER_PORT`` are set properly
        on both workers. Refer to :meth:`~torch.distributed.init_process_group`
        API for more details. For example,

        >>> export MASTER_ADDR=localhost
        >>> export MASTER_PORT=5678

        Then run the following code in two different processes:

        >>> # On worker 0:
        >>> import torch
        >>> import torch.distributed.rpc as rpc
        >>> rpc.init_rpc("worker0", rank=0, world_size=2)
        >>> rref1 = rpc.remote("worker1", torch.add, args=(torch.ones(2), 3))
        >>> rref2 = rpc.remote("worker1", torch.add, args=(torch.ones(2), 1))
        >>> x = rref1.to_here() + rref2.to_here()
        >>> rpc.shutdown()

        >>> # On worker 1:
        >>> import torch.distributed.rpc as rpc
        >>> rpc.init_rpc("worker1", rank=1, world_size=2)
        >>> rpc.shutdown()

        Below is an example of running a TorchScript function using RPC.

        >>> # On both workers:
        >>> @torch.jit.script
        >>> def my_script_add(t1, t2):
        >>>    return torch.add(t1, t2)

        >>> # On worker 0:
        >>> import torch.distributed.rpc as rpc
        >>> rpc.init_rpc("worker0", rank=0, world_size=2)
        >>> rref = rpc.remote("worker1", my_script_add, args=(torch.ones(2), 3))
        >>> rref.to_here()
        >>> rpc.shutdown()

        >>> # On worker 1:
        >>> import torch.distributed.rpc as rpc
        >>> rpc.init_rpc("worker1", rank=1, world_size=2)
        >>> rpc.shutdown()
    """
    qualified_name = torch.jit._builtins._find_builtin(func)
    dst_worker_info = _to_worker_info(to)
    should_profile = torch.autograd._profiler_enabled()

    ctx_manager = contextlib.suppress()
    if should_profile:
        # Create appropriate string representation based on type of func
        # (builtin, script, python)
        if qualified_name is None:
            func_name = (
                torch._jit_internal._qualified_name(func)
                if isinstance(func, torch.jit.ScriptFunction)
                else func.__qualname__
            )
        else:
            func_name = qualified_name
        # Build RPC profiling key.
        rpc_profiling_key = _build_rpc_profiling_key(
            RPCExecMode.REMOTE,
            func_name,
            get_worker_info().name,
            dst_worker_info.name,
        )
        RemoteProfilerManager.set_current_profiling_key(rpc_profiling_key)
        ctx_manager = torch.autograd.profiler.record_function(rpc_profiling_key)

    with ctx_manager as rf:
        args = args if args else ()
        kwargs = kwargs if kwargs else {}

        is_async_exec = hasattr(func, "_wrapped_async_rpc_function")

        if is_async_exec:
            wrapped = func._wrapped_async_rpc_function
            if isinstance(wrapped, torch.jit.ScriptFunction):
                func = wrapped

        if qualified_name is not None:
            rref = _invoke_remote_builtin(dst_worker_info, qualified_name, timeout, *args, **kwargs)
        elif isinstance(func, torch.jit.ScriptFunction):
            rref = _invoke_remote_torchscript(
                dst_worker_info.name,
                torch._jit_internal._qualified_name(func),
                timeout,
                is_async_exec,
                *args,
                **kwargs,
            )
        else:
            (pickled_python_udf, tensors) = _default_pickler.serialize(
                PythonUDF(func, args, kwargs)
            )
            rref = _invoke_remote_python_udf(
                dst_worker_info,
                pickled_python_udf,
                tensors,
                timeout,
                is_async_exec
            )
        # attach profiling information
        if should_profile:
            assert torch.autograd._profiler_enabled()
            assert rf is not None
            fut = rf._call_end_callbacks_on_future(rref._get_future())
            rref._set_profiling_future(fut)

    return rref

def _invoke_rpc(to, func, rpc_type, args=None, kwargs=None, rpc_timeout=UNSET_RPC_TIMEOUT):
    if not callable(func):
        raise TypeError("function should be callable.")

    qualified_name = torch.jit._builtins._find_builtin(func)
    dst_worker_info = _to_worker_info(to)

    # TODO: profiling logic does not really belong in invoke_rpc, it should be
    # added as part of a context manager or helper (https://github.com/pytorch/pytorch/issues/36360)
    should_profile = torch.autograd._profiler_enabled()

    ctx_manager = contextlib.suppress()
    if should_profile:
        # Create appropriate string representation based on type of func
        # (builtin, script, python)
        if qualified_name is None:
            func_name = (
                torch._jit_internal._qualified_name(func)
                if isinstance(func, torch.jit.ScriptFunction)
                else func.__qualname__
            )
        else:
            func_name = qualified_name
        # Build RPC profiling key.
        rpc_profiling_key = _build_rpc_profiling_key(
            rpc_type,
            func_name,
            get_worker_info().name,
            dst_worker_info.name,
        )
        RemoteProfilerManager.set_current_profiling_key(rpc_profiling_key)
        ctx_manager = torch.autograd.profiler.record_function(rpc_profiling_key)

    with ctx_manager as rf:
        args = args if args else ()
        kwargs = kwargs if kwargs else {}

        is_async_exec = hasattr(func, "_wrapped_async_rpc_function")

        if is_async_exec:
            wrapped = func._wrapped_async_rpc_function
            if isinstance(wrapped, torch.jit.ScriptFunction):
                func = wrapped

        if qualified_name is not None:
            fut = _invoke_rpc_builtin(
                dst_worker_info,
                qualified_name,
                rpc_timeout,
                *args,
                **kwargs
            )
        elif isinstance(func, torch.jit.ScriptFunction):
            fut = _invoke_rpc_torchscript(
                dst_worker_info.name,
                torch._jit_internal._qualified_name(func),
                args,
                kwargs,
                rpc_timeout,
                is_async_exec
            )
        else:
            (pickled_python_udf, tensors) = _default_pickler.serialize(
                PythonUDF(func, args, kwargs)
            )
            fut = _invoke_rpc_python_udf(
                dst_worker_info,
                pickled_python_udf,
                tensors,
                rpc_timeout,
                is_async_exec
            )
        if should_profile:
            assert torch.autograd._profiler_enabled()
            assert rf is not None
            # Schedule profiling callbacks to run when the future completes.
            # This returns a future that is completed when the original future
            # completes and the profiling callbacks have been completed as well,
            # to guarantee that fut.wait() completes the profiling. This new
            # future will contain the same value as the original future.
            fut = rf._call_end_callbacks_on_future(fut)
    return fut


@_require_initialized
def rpc_sync(to, func, args=None, kwargs=None, timeout=UNSET_RPC_TIMEOUT):
    r"""
    Make a blocking RPC call to run function ``func`` on worker ``to``. RPC
    messages are sent and received in parallel to execution of Python code. This
    method is thread-safe.

    Arguments:
        to (str or WorkerInfo): id or name of the destination worker.
        func (callable): a callable function, such as Python callables, builtin
                         operators (e.g. :meth:`~torch.add`) and annotated
                         TorchScript functions.
        args (tuple): the argument tuple for the ``func`` invocation.
        kwargs (dict): is a dictionary of keyword arguments for the ``func``
                       invocation.
        timeout (float, optional): timeout in seconds to use for this RPC. If
                                   the RPC does not complete in this amount of
                                   time, an exception indicating it has
                                   timed out will be raised. A value of 0
                                   indicates an infinite timeout, i.e. a timeout
                                   error will never be raised. If not provided,
                                   the default value set during initialization
                                   or with ``_set_rpc_timeout`` is used.

    Returns:
        Returns the result of running ``func`` with ``args`` and ``kwargs``.

    .. warning ::
        Using GPU tensors as arguments or return values of ``func`` is not
        supported since we don't support sending GPU tensors over the wire. You
        need to explicitly copy GPU tensors to CPU before using them as
        arguments or return values of ``func``.

    Example::
        Make sure that ``MASTER_ADDR`` and ``MASTER_PORT`` are set properly
        on both workers. Refer to :meth:`~torch.distributed.init_process_group`
        API for more details. For example,

        >>> export MASTER_ADDR=localhost
        >>> export MASTER_PORT=5678

        Then run the following code in two different processes:

        >>> # On worker 0:
        >>> import torch
        >>> import torch.distributed.rpc as rpc
        >>> rpc.init_rpc("worker0", rank=0, world_size=2)
        >>> ret = rpc.rpc_sync("worker1", torch.add, args=(torch.ones(2), 3))
        >>> rpc.shutdown()

        >>> # On worker 1:
        >>> import torch.distributed.rpc as rpc
        >>> rpc.init_rpc("worker1", rank=1, world_size=2)
        >>> rpc.shutdown()

        Below is an example of running a TorchScript function using RPC.

        >>> # On both workers:
        >>> @torch.jit.script
        >>> def my_script_add(t1, t2):
        >>>    return torch.add(t1, t2)

        >>> # On worker 0:
        >>> import torch.distributed.rpc as rpc
        >>> rpc.init_rpc("worker0", rank=0, world_size=2)
        >>> ret = rpc.rpc_sync("worker1", my_script_add, args=(torch.ones(2), 3))
        >>> rpc.shutdown()

        >>> # On worker 1:
        >>> import torch.distributed.rpc as rpc
        >>> rpc.init_rpc("worker1", rank=1, world_size=2)
        >>> rpc.shutdown()

    """
    fut = _invoke_rpc(to, func, RPCExecMode.SYNC, args, kwargs, timeout)
    return fut.wait()


@_require_initialized
def rpc_async(to, func, args=None, kwargs=None, timeout=UNSET_RPC_TIMEOUT):
    r"""
    Make a non-blocking RPC call to run function ``func`` on worker ``to``. RPC
    messages are sent and received in parallel to execution of Python code. This
    method is thread-safe. This method will immediately return a
    :class:`~torch.futures.Future` that can be awaited on.

    Arguments:
        to (str or WorkerInfo): id or name of the destination worker.
        func (callable): a callable function, such as Python callables, builtin
                         operators (e.g. :meth:`~torch.add`) and annotated
                         TorchScript functions.
        args (tuple): the argument tuple for the ``func`` invocation.
        kwargs (dict): is a dictionary of keyword arguments for the ``func``
                       invocation.
        timeout (float, optional): timeout in seconds to use for this RPC. If
                                   the RPC does not complete in this amount of
                                   time, an exception indicating it has
                                   timed out will be raised. A value of 0
                                   indicates an infinite timeout, i.e. a timeout
                                   error will never be raised. If not provided,
                                   the default value set during initialization
                                   or with ``_set_rpc_timeout`` is used.


    Returns:
        Returns a :class:`~torch.futures.Future` object that can be waited
        on. When completed, the return value of ``func`` on ``args`` and
        ``kwargs`` can be retrieved from the :class:`~torch.futures.Future`
        object.

    .. warning ::
        Using GPU tensors as arguments or return values of ``func`` is not
        supported since we don't support sending GPU tensors over the wire. You
        need to explicitly copy GPU tensors to CPU before using them as
        arguments or return values of ``func``.

    .. warning ::
        The ``rpc_async`` API does not copy storages of argument tensors until
        sending them over the wire, which could be done by a different thread
        depending on the RPC backend type. The caller should make sure that the
        contents of those tensors stay intact until the returned
        :class:`~torch.futures.Future` completes.

    Example::
        Make sure that ``MASTER_ADDR`` and ``MASTER_PORT`` are set properly
        on both workers. Refer to :meth:`~torch.distributed.init_process_group`
        API for more details. For example,

        >>> export MASTER_ADDR=localhost
        >>> export MASTER_PORT=5678

        Then run the following code in two different processes:

        >>> # On worker 0:
        >>> import torch
        >>> import torch.distributed.rpc as rpc
        >>> rpc.init_rpc("worker0", rank=0, world_size=2)
        >>> fut1 = rpc.rpc_async("worker1", torch.add, args=(torch.ones(2), 3))
        >>> fut2 = rpc.rpc_async("worker1", min, args=(1, 2))
        >>> result = fut1.wait() + fut2.wait()
        >>> rpc.shutdown()

        >>> # On worker 1:
        >>> import torch.distributed.rpc as rpc
        >>> rpc.init_rpc("worker1", rank=1, world_size=2)
        >>> rpc.shutdown()

        Below is an example of running a TorchScript function using RPC.

        >>> # On both workers:
        >>> @torch.jit.script
        >>> def my_script_add(t1, t2):
        >>>    return torch.add(t1, t2)

        >>> # On worker 0:
        >>> import torch.distributed.rpc as rpc
        >>> rpc.init_rpc("worker0", rank=0, world_size=2)
        >>> fut = rpc.rpc_async("worker1", my_script_add, args=(torch.ones(2), 3))
        >>> ret = fut.wait()
        >>> rpc.shutdown()

        >>> # On worker 1:
        >>> import torch.distributed.rpc as rpc
        >>> rpc.init_rpc("worker1", rank=1, world_size=2)
        >>> rpc.shutdown()
    """
    return _invoke_rpc(to, func, RPCExecMode.ASYNC, args, kwargs, timeout)<|MERGE_RESOLUTION|>--- conflicted
+++ resolved
@@ -12,6 +12,7 @@
     PyRRef,
     RemoteProfilerManager,
     WorkerInfo,
+    get_rpc_timeout,
     _cleanup_python_rpc_handler,
     _delete_all_user_and_unforked_owner_rrefs,
     _destroy_rref_context,
@@ -165,7 +166,7 @@
 
     is_leader = leader_name == self_name
     if timeout == UNSET_RPC_TIMEOUT:
-        timeout = _get_current_rpc_agent()._get_timeout()
+        timeout = get_rpc_timeout()
 
     # Phase 1: Followers send it's object to the leader
     if is_leader:
@@ -179,9 +180,7 @@
         )
 
     with _all_gather_dict_lock:
-        states = _all_gather_sequence_id_to_states[
-            sequence_id
-        ]
+        states = _all_gather_sequence_id_to_states[sequence_id]
     states.proceed_signal.wait()
 
     # Phase 2: Leader broadcast gathered results to all followers
@@ -198,29 +197,17 @@
             )
             worker_name_to_response_future_dict[follower_name] = fut
 
-<<<<<<< HEAD
-        failed_followers = []
-=======
         errors = []
->>>>>>> c253b101
         for follower_name, fut in worker_name_to_response_future_dict.items():
             try:
                 fut.wait()
             except RuntimeError as ex:
-<<<<<<< HEAD
-                failed_followers.append(follower_name)
-
-        if failed_followers:
-            raise RuntimeError(
-                f"Followers {failed_followers} timed out after {timeout:.2f} seconds"
-=======
                 errors.append((follower_name, ex))
 
         if errors:
             raise RuntimeError(
                 f"Followers {[e[0] for e in errors]} timed out in _all_gather "
                 f"after {timeout} seconds. The first exception is {errors[0][1]}"
->>>>>>> c253b101
             )
 
     return states.gathered_objects
@@ -236,17 +223,9 @@
     framework will work after this method returns.
     """
     try:
-<<<<<<< HEAD
         _all_gather(None, timeout=DEFAULT_SHUTDOWN_TIMEOUT)
     except RuntimeError as ex:
         logger.error(str(ex))
-=======
-        _all_gather(None)
-    except RuntimeError as ex:
-        logger.error(
-            f"Failed to respond to 'Shutdown Proceed' in time, got error {ex}"
-        )
->>>>>>> c253b101
 
 
 @_require_initialized
